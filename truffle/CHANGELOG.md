# Truffle Changelog

This changelog summarizes major changes between Truffle versions relevant to languages implementors building upon the Truffle framework. The main focus is on APIs exported by Truffle.

## Version 21.3.0
* Added a `@GenerateWrapper.Ignore` annotation to prevent methods from being instrumented in wrapper classes.
* The native image `TruffleCheckBlackListedMethods` option was deprecated and replaced by the `TruffleCheckBlockListMethods` option.
* Added new [Static Object Model](https://www.graalvm.org/truffle/javadoc/com/oracle/truffle/api/staticobject/package-summary.html) APIs to represent the layout of objects that, once defined, do not change the number and the type of their properties. It is particularly well suited for, but not limited to, the implementation of the object model of static programming languages. For more information, read the [Javadoc](https://www.graalvm.org/truffle/javadoc/com/oracle/truffle/api/staticobject/package-summary.html) and the [tutorial](https://github.com/oracle/graal/blob/master/truffle/docs/StaticObjectModel.md).
* Removed deprecated engine options: `engine.CompilationThreshold` and `engine.InliningTruffleTierOnExpand`
* Removed support to read language and instrument registrations from `META-INF/truffle` files. Recompiling the TruffleLanguage or TruffleInstrument using the Truffle annotation processor automatically migrates the language or instrument to the new behavior. Languages are already migrated if they were compiled with a version later or equal than 19.3.
* Added [SourceSectionFilter#includes](http://www.graalvm.org/truffle/javadoc/com/oracle/truffle/api/instrumentation/SourceSectionFilter.html##includes-com.oracle.truffle.api.nodes.RootNode-com.oracle.truffle.api.source.SourceSection-java.util.Set-).
* Added [FrameInstance#getCompilationTier](http://www.graalvm.org/truffle/javadoc/com/oracle/truffle/api/frame/FrameInstance.html#getCompilationTier--) and [FrameInstancel#isCompilationRoot](http://www.graalvm.org/truffle/javadoc/com/oracle/truffle/api/frame/FrameInstance.htmll#isCompilationRoot--)
* Added `InteropLibrary.isValidValue(Object)` and `InteropLibrary.isValidProtocolValue(Object)`.
* Added `TruffleContext.evalPublic(Node, Source)` and `TruffleContext.evalInternal(Node, Source)` that allow to evaluate sources in an inner context and access values of the inner context safely.
* Added `TruffleContext.Builder.initializeCreatorContext(boolean)` that allows to disable initialization of the language that created the inner context.
* Added the ability to share values between contexts. Guest languages can now use values of the polyglot embedding API using host interop. This no longer leads to invalid sharing errors.
* Added `ReflectionLibrary.getUncached` method.
* Removed deprecated `TruffleLanguage.Registration#mimeType()`. Split up MIME types into `TruffleLanguage.Registration#characterMimeTypes()` and `TruffleLanguage.Registration#byteMimeTypes()`.
* Added a new and improved way to access the current language context and language instance of the thread.
    * Language and context references can now be stored in static final fields. See the [javadoc](https://www.graalvm.org/truffle/javadoc/com/oracle/truffle/api/TruffleLanguage.ContextReference.html) for the new intended usage.
    * All thread local lookups have an efficient implementation on HotSpot and SubstrateVM, interpreted and compiled, eliminating the need to ever cache the value in the AST.
    * Using a compilation final node passed as parameter, the context and language value can be constant folded if it is known that only one language or context instance can exist.
    * Deprecated all other means of accessing the current context: `TruffleLanguage.getCurrentContext(Class)`, `RootNode.getCurrentContext(Class)`, `ContextReference.get()`, `Node.lookContextReference(Class)` and `@CachedContext`.
    * Deprecated all other means of accessing the current language: `TruffleLanguage.getCurrentLanguage(Class)`,  `LanguageReference.get()`, `Node.lookupLanguageReference(Class)` and `@CachedLanguage`.
* Added `--engine.TraceDeoptimizeFrame` to trace frame deoptimizations due to `FrameInstance#getFrame(READ_WRITE|MATERIALIZE)`.
* Added loop condition profiling to `LoopNode`, so the `RepeatingNode` no longer needs to profile or inject the loop count. Language implementations should remove loop condition profiles from their repeating nodes since they are redundant now.
* Added `ThreadLocalAction` constructor that allows to configure recurring thread local actions to be performed repeatedly. This allows to build debug tooling that need to gather information in every safepoint poll of a thread.
<<<<<<< HEAD
* Added `ExecuteTracingSupport` interface that allows tracing the calls to `execute` methods of a `Node`. 
=======
* Changed `--engine.InstrumentExceptionsAreThrown` to true by default and deprecated [EventContext#createError](https://www.graalvm.org/truffle/javadoc/com/oracle/truffle/api/instrumentation/EventContext.html#createError-java.lang.RuntimeException-) without replacement. Instrument exception are now thrown by default and observable by the guest language application.
>>>>>>> 2df74d70

## Version 21.2.0
* Added `TypeDescriptor.subtract(TypeDescriptor)` creating a new `TypeDescriptor` by removing the given type from a union or intersection type.
* Added `CompilerDirectives.blackhole(value)` which can be helpful for benchmarking.
* Added `TruffleLanguage#Env.registerOnDispose(Closeable)` registering `Closeable`s for automatic close on context dispose.
* Added `RootNode#countsTowardsStackTraceLimit()`, replacing `RootNode#isInternal()` as the criterion that determines whether a frame with the given root node counts towards the stack trace limit.
* Added `engine.UsePreInitializedContext` option which can be used to disable usage of pre-initialized context.
* Added `MemoryFence`: provides methods for fine-grained control of memory ordering.
* `ValueProfile.createEqualityProfile()` was deprecated without replacement. `Object.equals(Object)` cannot safely be used on compiled code paths. Use the Truffle Specialization DSL instead to implement caches with equality semantics. Making `Object.equals(Object)` reachable as runtime compiled method will mark too many equals implementations reachable for runtime compilation in a native image.
* Methods annotated with `@Fallback`  of the Truffle specialization DSL now support `@Cached`, `@CachedContext`, `@CachedLanguage`, `@Bind` and dispatched `@CachedLibrary` parameters.
* Deprecated and added methods to support expected arity ranges in `ArityException` instances. Note that the replacement methods now include more strict validations.
* `DebugValue` methods `hashCode()` and `equals()` provide result of the interop `identityHashCode` and `isIdentical` calls on the corresponding guest objects, respectively.
* Enabled by default the traversing compilation queue with dynamic thresholds, see `--engine.TraversingCompilationQueue`, `--engine.DynamicCompilationThresholds`, `--engine.DynamicCompilerThresholdsMinScale`, `--engine.DynamicCompilerThresholdsMinNormalLoad` and `--engine.DynamicCompilerThresholdsMaxNormalLoad`.
* Added `LoopConditionProfile#create()` as an alias of `createCountingProfile()` so it can be used like `@Cached LoopConditionProfile loopProfile`.
* Enabled by default the traversing compilation queue with dynamic thresholds. See [the documentation](https://github.com/oracle/graal/blob/master/truffle/docs/TraversingCompilationQueue.md) for more information.
* Changed behavior of parameterized `Function<Object, Object>` conversion such that an `Object[]` argument is passed through to the guest function as a single array argument. Both raw `Function` and `Function<Object[], Object>` treat an `Object[]` as an array of arguments, like before.
* Added `TruffleContext.pause()` and `TruffleContext.resume(Future<Void>)` to pause and resume execution for a truffle context, respectively.
* Added `DebuggerSession.createPrimitiveValue()` to create a `DebugValue` from a primitive value. Use it instead of `DebugValue.set(primitiveValue)` which is now deprecated.
* Added support for iterators and hash maps to `DebugValue`. The added methods wraps the respective methods of `InteropLibrary`.
* Added support for Truffle libraries to be prepared for AOT. See `ExportLibrary.useForAOT` or the `AOTTutorial` java class for further details.
* The Specialization DSL now generates code to throw an `AssertionError` if a `@Shared` and `@Cached` parameter returns a non-null value and is used in a guard. The `null` state is reserved for the uninitialized state.
* Changed `TruffleLanguage.disposeContext`. In case the underlying polyglot context is being cancelled, `TruffleLanguage.disposeContext` is called even if `TruffleLanguage.finalizeContext` throws a TruffleException or a ThreadDeath exception.

## Version 21.1.0
* Added methods into `Instrumenter` that create bindings to be attached later on. Added `EventBinding.attach()` method.
* Added `TruffleContext.isCancelling()` to check whether a truffle context is being cancelled.
* Added `TruffleInstrument.Env.calculateContextHeapSize(TruffleContext, long, AtomicBoolean)` to calculate the heap size retained by a a context.
* Added `ContextsListener.onLanguageContextCreate`, `ContextsListener.onLanguageContextCreateFailed`, `ContextsListener.onLanguageContextInitialize`, and `ContextsListener.onLanguageContextInitializeFailed`  to allow instruments to listen to language context creation start events, language context creation failure events, language context initialization start events, and language context initialization failure events, respectively.
* Added `CompilerDirectives.isExact(Object, Class)` to check whether a value is of an exact type. This method should be used instead of the `value != null && value.getClass() == exactClass` pattern.
* Added `Frame.clear(FrameSlot)`. This allows the compiler to reason about the liveness of local variables. Languages are recommended to use it when applicable.
* Added `@GenerateAOT` to support preparation for AOT specializing nodes. Read the [AOT tutorial](https://github.com/oracle/graal/blob/master/truffle/docs/AOT.md) to get started with Truffle and AOT compilation.
* Profiles now can be disabled using `Profile.disable()` and reset using `Profile.reset()`.
* Added `--engine.CompileAOTOnCreate` option to trigger AOT compilation on call target create.
* Added new messages to `InteropLibrary` for interacting with buffer-like objects:
    * Added `hasBufferElements(Object)` that returns  `true` if this object supports buffer messages.
    * Added `isBufferWritable(Object)` that returns `true` if this object supports writing buffer elements.
    * Added `getBufferSize(Object)` to return the size of this buffer.
    * Added `readBufferByte(Object, long)`, `readBufferShort(Object, ByteOrder, long)`, `readBufferInt(Object, ByteOrder, long)`, `readBufferLong(Object, ByteOrder, long)`, `readBufferFloat(Object, ByteOrder, long)`  and `readBufferDouble(Object, ByteOrder, long)` to read a primitive from this buffer at the given index.
    * Added `writeBufferByte(Object, long, byte)`, `writeBufferShort(Object, ByteOrder, long, short)`, `writeBufferInt(Object, ByteOrder, long, int)`, `writeBufferLong(Object, ByteOrder, long, long)`, `writeBufferFloat(Object, ByteOrder, long, float)`  and `writeBufferDouble(Object, ByteOrder, long, double)` to write a primitive in this buffer at the given index (supported only if `isBufferWritable(Object)` returns `true`).
* Added `Shape.getLayoutClass()` as a replacement for `Shape.getLayout().getType()`. Returns the DynamicObject subclass provided to `Shape.Builder.layout`.
* Changed the default value of `--engine.MultiTier` from `false` to `true`. This should significantly improve the warmup time of Truffle interpreters.
* The native image build fails if a method known as not suitable for partial evaluation is reachable for runtime compilation. The check can be disabled by the `-H:-TruffleCheckBlackListedMethods` native image option.
* Added `ExactMath.truncate(float)` and `ExactMath.truncate(double)` methods to remove the decimal part (round toward zero) of a float or of a double respectively. These methods are intrinsified.
* Added `SuspendedEvent.prepareUnwindFrame(DebugStackFrame, Object)` to support forced early return values from a debugger.
* Added `DebugScope.convertRawValue(Class<? extends TruffleLanguage<?>>, Object)` to enable wrapping a raw guest language object into a DebugValue.
* Added new messages to the `InteropLibrary` to support iterables and iterators:
	* Added `hasIterator(Object)` that allows to specify that the receiver is an iterable.
    * Added `getIterator(Object)` to return the iterator for an iterable receiver.
    * Added `isIterator(Object)` that allows to specify that the receiver is an iterator.
    * Added `hasIteratorNextElement(Object)`  that allows to specify that the iterator receiver has element(s) to return by calling the `getIteratorNextElement(Object)` method.
    * Added `getIteratorNextElement(Object)` to return the current iterator element.
* Added `TruffleContext.leaveAndEnter(Node, Supplier)` to wait for another thread without triggering multithreading.
* Removed deprecated `TruffleLanguage.Env.getTruffleFile(String)`, `TruffleLanguage.Env.getTruffleFile(URI)` methods.
* Deprecated CompilationThreshold for prefered LastTierCompilationThreshold and SingleTierCompilationThreshold.
* Added new features to the DSL `@NodeChild` annotation:
    * Added `implicit` and `implicitCreate` attributes to allow implicit creation of child nodes by the parent factory method.
    * Added `allowUncached` and `uncached` attributes to allow using `@NodeChild` with `@GenerateUncached`.
* Added `TruffleLanguage.Env#getTruffleFileInternal(String, Predicate<TruffleFile>)` and `TruffleLanguage.Env#getTruffleFileInternal(URI, Predicate<TruffleFile>)` methods performing the guest language standard libraries check using a supplied predicate. These methods have a better performance compared to the `TruffleLanguage.Env#getInternalTruffleFile(String)` and `TruffleLanguage.Env#getInternalTruffleFile(URI)` as the guest language standard libraries check is performed only for files in the language home when IO is not enabled by the Context.
* Added `TruffleLanguage.Env.getLogger(String)` and `TruffleLanguage.Env.getLogger(Class<?>)` creating a context-bound logger. The returned `TruffleLogger` always uses a logging handler and options from Env's context and does not depend on being entered on any thread.
* Added new messages to the `InteropLibrary` to support hash maps:
	* Added `hasHashEntries(Object)` that allows to specify that the receiver provides hash entries.
	* Added `getHashSize(Object)` to return hash entries count.
	* Added `isHashEntryReadable(Object, Object)` that allows to specify that mapping for the given key exists and is readable.
	* Added `readHashValue(Object, Object)` to read the value for the specified key.
	* Added `readHashValueOrDefault(Object, Object, Object)` to read the value for the specified key or to return the default value when the mapping for the specified key does not exist.
	* Added `isHashEntryModifiable(Object, Object)` that allows to specify that mapping for the specified key exists and is writable.
	* Added `isHashEntryInsertable(Object, Object)` that allows to specify that mapping for the specified key does not exist and is writable.
	* Added `isHashEntryWritable(Object, Object)` that allows to specify that mapping is either modifiable or insertable.
	* Added `writeHashEntry(Object, Object, Object)` associating the specified value with the specified key.
	* Added `isHashEntryRemovable(Object, Object)` that allows to specify that mapping for the specified key exists and is removable.
	* Added `removeHashEntry(Object, Object)` removing the mapping for a given key.
	* Added `isHashEntryExisting(Object, Object)` that allows to specify that that mapping for a given key is existing.
	* Added `getHashEntriesIterator(Object)` to return the hash entries iterator.
    * Added `getHashKeysIterator(Object)` to return the hash keys iterator.
    * Added `getHashValuesIterator(Object)` to return the hash values iterator.
* Added `TypeDescriptor.HASH` and `TypeDescriptor.hash(TypeDescriptor, TypeDescriptor)` representing hash map types in the TCK.
* Added support for Truffle safepoints and thread local actions. See `TruffleSafepoint` and `ThreadLocalAction`. There is also a [tutorial](https://github.com/oracle/graal/blob/master/truffle/docs/Safepoints.md) that explains how to adopt and use in language or tool implementations.
* Make the Truffle NFI more modular.
    * Provide option `--language:nfi=none` for disabling native access via the Truffle NFI in native-image even if the NFI is included in the image (e.g. as dependency of another language).
    * Moved `trufflenfi.h` header from the JDK root include directory into the NFI language home (`languages/nfi/include`).

## Version 21.0.0
* If an `AbstractTruffleException` is thrown from the `ContextLocalFactory`, `ContextThreadLocalFactory` or event listener, which is called during the context enter, the exception interop messages are executed without a context being entered. The event listeners called during the context enter are:
    * `ThreadsActivationListener.onEnterThread(TruffleContext)`
    * `ThreadsListener.onThreadInitialized(TruffleContext, Thread)`
    * `TruffleInstrument.onCreate(Env)`
    * `TruffleLanguage.isThreadAccessAllowed(Thread, boolean)`
    * `TruffleLanguage.initializeMultiThreading(Object)`
    * `TruffleLanguage.initializeThread(Object, Thread)`
* Added `HostCompilerDirectives` for directives that guide the host compilations of Truffle interpreters.
    * `HostCompilerDirectives.BytecodeInterpreterSwitch` - to denote methods that contain the instruction-dispatch switch in bytecode interpreters
    * `HostCompilerDirectives.BytecodeInterpreterSwitchBoundary` - to denote methods that do not need to be inlined into the bytecode interpreter switch
* Truffle DSL generated nodes are no longer limited to 64 state bits. Use these state bits responsibly.
* Added support for explicitly selecting a host method overload using the signature in the form of comma-separated fully qualified parameter type names enclosed by parentheses (e.g. `methodName(f.q.TypeName,java.lang.String,int,int[])`).
* Changed the default value of `--engine.MultiTier` from `false` to `true`. This should significantly improve the warmup time of Truffle interpreters.
* Deprecated and added methods to support expected arity ranges in `ArityException` instances. Note that the replacement methods now include more strict validations.


## Version 20.3.0
* Added `RepeatingNode.initialLoopStatus` and `RepeatingNode.shouldContinue` to allow defining a custom loop continuation condition.
* Added new specialization utility to print detailed statistics about specialization instances and execution count. See [Specialization Statistics Tutorial](https://github.com/oracle/graal/blob/master/truffle/docs/SpecializationHistogram.md) for details on how to use it.
* Added new specialization compilation mode that ignores "fast path" specializations and generates calls only to "slow path" specializations. This mode is intended for testing purposes to increase tests coverage. See [Specialization testing documentation](https://github.com/oracle/graal/blob/master/truffle/docs/SpecializationTesting.md) for more details.
* Added [TruffleFile.readSymbolicLink](https://www.graalvm.org/truffle/javadoc/com/oracle/truffle/api/TruffleFile.html#readSymbolicLink--) method to read the symbolic link target.
* Added [ReportPolymorphism.Megamorphic](http://www.graalvm.org/truffle/javadoc/com/oracle/truffle/api/dsl/ReportPolymorphism.Megamorphic.html) annotation for expressing the "report only megamorphic specializations" use case when reporting polymorphism.
* Added new flags to inspect expansion during partial evaluation: `--engine.TraceMethodExpansion=truffleTier`, `--engine.TraceNodeExpansion=truffleTier`, `--engine.MethodExpansionStatistics=truffleTier` and `--engine.NodeExpansionStatistics=truffleTier`. Language implementations are encouraged to run with these flags enabled and investigate their output for unexpected results. See [Optimizing.md](https://github.com/oracle/graal/blob/master/truffle/docs/Optimizing.md) for details.
* Enabled by default the elastic allocation of Truffle compiler threads depending on the number of available processors, in both JVM and native modes. The old behavior, 1 or 2 compiler threads, can be explicitly enabled with `--engine.CompilerThreads=0`.
* Added `ThreadsActivationListener` to listen to thread enter and leave events in instruments.
* Added `TruffleInstrument.Env.getOptions(TruffleContext)` to retrieve context specific options for an instrument and `TruffleInstrument.getContextOptions()` to describe them. This is useful if an instrument wants to be configured per context. 
* Added `TruffleContext.isClosed()` to check whether a  truffle context is already closed. This is useful for instruments.
* Added `TruffleContext.closeCancelled` and `TruffleContext.closeResourceExhausted`  to allow instruments and language that create inner contexts to cancel the execution of a context.
* Added `TruffleContext.isActive` in addition to `TruffleContext.isEntered` and improved their documentation to indicate the difference.
* Added `ContextsListener.onContextResetLimit` to allow instruments to listen to context limit reset events from the polyglot API.
* All instances of `TruffleContext` accessible from instruments can now be closed by the instrument. Previously this was only possible for creators of the TruffleContext instance.
* Added the ability to create context and context thread locals in languages and instruments. See [ContextLocal](https://www.graalvm.org/truffle/javadoc/com/oracle/truffle/api/ContextLocal.html) and [ContextThreadLocal](https://www.graalvm.org/truffle/javadoc/com/oracle/truffle/api/ContextThreadLocal.html) for details.
* Removed the hard "maximum node count" splitting limit controlled by `TruffleSplittingMaxNumberOfSplitNodes` as well as the option itself.
* Removed polymorphism reporting from `DynamicObjectLibrary`. If the language wants to report polymorphism for a property access, it should do so manually using a cached specialization.
* The `iterations` for `LoopNode.reportLoopCount(source, iterations)` must now be >= 0.
* Added [NodeLibrary](https://www.graalvm.org/truffle/javadoc/com/oracle/truffle/api/interop/NodeLibrary.html), which provides guest language information associated with a particular Node location, local scope mainly and [TruffleLanguage.getScope](https://www.graalvm.org/truffle/javadoc/com/oracle/truffle/api/TruffleLanguage.html#getScope-C-) and [TruffleInstrument.Env.getScope](https://www.graalvm.org/truffle/javadoc/com/oracle/truffle/api/instrumentation/TruffleInstrument.Env.html#getScope-com.oracle.truffle.api.nodes.LanguageInfo-), which provides top scope object of a guest language.
* Deprecated com.oracle.truffle.api.Scope class and methods in TruffleLanguage and TruffleInstrument.Env, which provide the scope information through that class.
* Added scope information into InteropLibrary: [InteropLibrary.isScope](https://www.graalvm.org/truffle/javadoc/com/oracle/truffle/api/interop/InteropLibrary.html#isScope-java.lang.Object-), [InteropLibrary.hasScopeParent](https://www.graalvm.org/truffle/javadoc/com/oracle/truffle/api/interop/InteropLibrary.html#hasScopeParent-java.lang.Object-) and [InteropLibrary.getScopeParent](https://www.graalvm.org/truffle/javadoc/com/oracle/truffle/api/interop/InteropLibrary.html#getScopeParent-java.lang.Object-)
* Added utility method to find an instrumentable parent node [InstrumentableNode.findInstrumentableParent](https://www.graalvm.org/truffle/javadoc/com/oracle/truffle/api/instrumentation/InstrumentableNode.html#findInstrumentableParent-com.oracle.truffle.api.nodes.Node-).
* Deprecated `DebugScope.getArguments()` without replacement. This API was added without use-case.
* Added the [RootNode.isTrivial](https://www.graalvm.org/truffle/javadoc/com/oracle/truffle/api/nodes/RootNode.html#isTrivial) method, for specifying root nodes that are always more efficient to inline than not to.
* Added [ByteArraySupport](https://www.graalvm.org/truffle/javadoc/com/oracle/truffle/api/memory/ByteArraySupport.html): a helper class providing safe multi-byte primitive type accesses from byte arrays.
* Added a new base class for Truffle exceptions, see [AbstractTruffleException](https://www.graalvm.org/truffle/javadoc/com/oracle/truffle/api/exception/AbstractTruffleException.html). The original `TruffleException` has been deprecated. Added new interop messages for exception handling replacing the deprecated `TruffleException` methods.
* Added new messages to `InteropLibrary` related to exception handling:
    * Added `getExceptionType(Object)` that allows to specify the type of an exception, e.g. PARSE_ERROR. 
    * Added `isExceptionIncompleteSource(Object)` allows to specify whether the parse error contained unclosed brackets.
    * Added `getExceptionExitStatus(Object)` allows to specify the exit status of an exception of type EXIT.
    * Added `hasExceptionCause(Object)` and `getExceptionCause(Object)` to return the cause of this error
    * Added `hasExceptionStackTrace(Object)` and `getExceptionStackTrace(Object)` to return the guest stack this of this error. 
    * Added `hasExceptionMessage(Object)` and `getExceptionMessage(Object)` to provide an error message of the error.
    * Added `hasExecutableName(Object)` and `getExecutableName(Object)` to provide a method name similar to what was provided in `RootNode.getName()` but for executable objects.
    * Added `hasDeclaringMetaObject(Object)` and `getDeclaringMetaObject(Object)` to provide the meta object of the function. 
* Language implementations are recommended to perform the following steps to upgrade their exception implementation:
    * Convert non-internal guest language exceptions to `AbstractTruffleException`, internal errors should be refactored to no longer implement `TruffleException`.
    * Export new interop messages directly on the `AbstractTruffleException` subclass if necessary. Consider exporting `getExceptionType(Object)`, `getExceptionExitStatus(Object)` and `isExceptionIncompleteSource(Object)`. For other interop messages the default implementation should be sufficient for most use-cases. Consider using `@ExportLibrary(delegateTo=...)` to forward to a guest object stored inside of the exception.
    * Rewrite interop capable guest language try-catch nodes to the new interop pattern for handling exceptions. See `InteropLibrary#isException(Object)` for more information. 
    * Implement the new method `RootNode.translateStackTraceElement` which allows guest languages to transform stack trace elements to accessible guest objects for other languages.
    * Consider making executable interop objects of the guest language implement `InteropLibrary.hasExecutableName(Object)` and `InteropLibrary.hasDeclaringMetaObject(Object)`.
    * Make exception printing in the guest language use `InteropLibrary.getExceptionMessage(Object)`, `InteropLibrary.getExceptionCause(Object)` and `InteropLibrary.getExceptionStackTrace(Object)` for foreign exceptions to print them in the style of the language.
    * Make all exports of `InteropLibrary.throwException(Object)` throw an instance of `AbstractTruffleException`. This contract will be enforced in future versions when `TruffleException` will be removed.
    * Attention: Since [AbstractTruffleException](https://www.graalvm.org/truffle/javadoc/com/oracle/truffle/api/exception/AbstractTruffleException.html) is an abstract base class, not an interface, the exceptions the Truffle NFI throws do not extend UnsatisfiedLinkError anymore. This is an incompatible change for guest languages that relied on the exact exception class. The recommended fix is to catch AbstractTruffleException instead of UnsatisfiedLinkError.
* Added [TruffleInstrument.Env.getEnteredContext](https://www.graalvm.org/truffle/javadoc/com/oracle/truffle/api/instrumentation/TruffleInstrument.Env.html#getEnteredContext--) returning the entered `TruffleContext`.
* Added [DebuggerSession.setShowHostStackFrames](https://www.graalvm.org/truffle/javadoc/com/oracle/truffle/api/debug/DebuggerSession.html#setShowHostStackFrames-boolean-) and host `DebugStackFrame` and `DebugStackTraceElement`. This is useful for debugging of applications that use host interop.
* All Truffle Graal runtime options (-Dgraal.) which were deprecated in GraalVM 20.1 are removed. The Truffle runtime options are no longer specified as Graal options (-Dgraal.). The Graal options must be replaced by corresponding engine options specified using [polyglot API](https://www.graalvm.org/truffle/javadoc/org/graalvm/polyglot/Engine.Builder.html#option-java.lang.String-java.lang.String-).
* Deprecated the `com.oracle.truffle.api.object.dsl` API without replacement. The migration path is to use `DynamicObject` subclasses with the `com.oracle.truffle.api.object` API.
* A node parameter now needs to be provided to TruffleContext.enter() and TruffleContext.leave(Object). The overloads without node parameter are deprecated. This is useful to allow the runtime to compile the enter and leave code better if a node is passed as argument. 
* Added [DebuggerSession.suspendHere](https://www.graalvm.org/truffle/javadoc/com/oracle/truffle/api/debug/DebuggerSession.html#suspendHere-com.oracle.truffle.api.nodes.Node-) to suspend immediately at the current location of the current execution thread.
* Added [RootNode.prepareForAOT](https://www.graalvm.org/truffle/javadoc/com/oracle/truffle/api/nodes/RootNode.html#prepareForAOT) that allows to initialize root nodes for compilation that were not yet executed.
* Removed deprecation for `RootNode.getLanguage(Class<?>)`, it is still useful to efficiently access the associated language of a root node.
* Block node partial compilation is no longer eagerly triggered but only when the `--engine.MaximumGraalNodeCount` limit was reached once for a call target.
* Lifted the restriction that the dynamic type of a `DynamicObject` needs to be an instance of `ObjectType`, allowing any non-null object. Deprecated `Shape.getObjectType()` that has been replaced by `Shape.getDynamicType()`.
* Added [TruffleLanguage.Env.createHostAdapterClass](https://www.graalvm.org/truffle/javadoc/com/oracle/truffle/api/TruffleLanguage.Env.html#createHostAdapterClass-java.lang.Class:A-) to allow extending a host class and/or interfaces with a guest object via a generated host adapter class (JVM only).
* Deprecated the old truffle-node-count based inlining heuristic and related options (namely InliningNodeBudget and LanguageAgnosticInlining).
* Added `@GenerateLibrary.pushEncapsulatingNode()` that allows to configure whether encapsulating nodes are pushed or popped.

## Version 20.2.0
* Added new internal engine option `ShowInternalStackFrames` to show internal frames specific to the language implementation in stack traces.
* Added new identity APIs to `InteropLibrary`:
    * `hasIdentity(Object receiver)` to find out whether an object specifies identity
	* `isIdentical(Object receiver, Object other, InteropLibrary otherLib)` to compare the identity of two object
	* `isIdenticalOrUndefined(Object receiver, Object other)` export to specify the identity of an object.
	* `identityHashCode(Object receiver)` useful to implement maps that depend on identity.
* Added `TriState` utility class represents three states TRUE, FALSE and UNDEFINED.
* Added `InteropLibrary.getUncached()` and `InteropLibrary.getUncached(Object)` short-cut methods for convenience.
* Enabled by default the new inlining heuristic in which inlining budgets are based on Graal IR node counts and not Truffle Node counts.
* Added `ConditionProfile#create()` as an alias of `createBinaryProfile()` so it can be used like `@Cached ConditionProfile myProfile`. 
* Improved `AssumedValue` utility class: Code that reads the value but can not constant fold it does not need to deopt when the value changes.
* A `TruffleFile` for an empty path is no more resolved to the current working directory.
* Added [`SourceBuilder.canonicalizePath(boolean)`](https://www.graalvm.org/truffle/javadoc/com/oracle/truffle/api/source/Source.SourceBuilder.html) to control whether the `Source#getPath()` should be canonicalized.
* Deprecated and renamed `TruffleFile.getMimeType` to [TruffleFile.detectMimeType](https://www.graalvm.org/truffle/javadoc/com/oracle/truffle/api/TruffleFile.html#detectMimeType--). The new method no longer throws `IOException` but returns `null` instead.
* The languages are responsible for stopping and joining the stopped `Thread`s in the [TruffleLanguage.finalizeContext](https://www.graalvm.org/truffle/javadoc/com/oracle/truffle/api/TruffleLanguage.html#finalizeContext-C-).
* Added Truffle DSL `@Bind` annotation to common out expression for use in guards and specialization methods.
* Added the ability to disable adoption for DSL cached expressions with type node using `@Cached(value ="...", weak = true)`.
* Added an option not to adopt the parameter annotated by @Cached, using `@Cached(value ="...", adopt = false)`.
* Added `TruffleWeakReference` utility to be used on partial evaluated code paths instead of the default JDK `WeakReference`.
* Removed deprecated API in `com.oracle.truffle.api.source.Source`. The APIs were deprecated in 19.0.
* Added `CompilerDirectives.shouldNotReachHere()` as a short-cut for languages to indicate that a path should not be reachable neither in compiled nor interpreted code paths.
* All subclasses of `InteropException` do no longer provide a Java stack trace. They are intended to be thrown, immediately caught by the caller and not re-thrown. As a result they can now be allocated on compiled code paths and do no longer require a `@TruffleBoundary` or `transferToInterpreterAndInvalidate()` before use. Languages are encouraged to remove `@TruffleBoundary` annotations or leading `transferToInterpreterAndInvalidate()` method calls before interop exceptions are thrown. 
* All `InteropException` subclasses now offer a new `create` factory method to provide a cause. This cause should only be used if user provided guest application code caused the problem.
* The use of `InteropException.initCause` is now deprecated for performance reasons. Instead pass the cause when the `InteropException` is constructed. The method `initCause` will throw `UnsupportedOperationException` in future versions. Please validate all calls to `Throwable.initCause` for language or tool implementation code.
* Added [TruffleFile.isSameFile](https://www.graalvm.org/truffle/javadoc/com/oracle/truffle/api/TruffleFile.html#isSameFile-com.oracle.truffle.api.TruffleFile-java.nio.file.LinkOption...-) method to test if two `TruffleFile`s refer to the same physical file.
* Added new `EncapsulatingNodeReference` class to lookup read and write the current encapsulating node. Deprecated encapsulating node methods in `NodeUtil`.
* Added support for subclassing `DynamicObject` so that guest languages can directly base their object class hierarchy on it, add fields, and use `@ExportLibrary` on subclasses. Guest language object classes should implement `TruffleObject`.
* Added new [DynamicObjectLibrary](https://www.graalvm.org/truffle/javadoc/com/oracle/truffle/api/object/DynamicObjectLibrary.html) API for accessing and mutating properties and the shape of `DynamicObject` instances. This is the recommended API from now on. Other, low-level property access APIs will be deprecated and removed in a future release.

## Version 20.1.0
* Added `@GenerateLibrary(dynamicDispatchEnabled = false)` that allows to disable dynamic dispatch semantics for a library. The default is `true`.
* Added ability to load external default exports for libraries using a service provider. See `GenerateLibrary(defaultExportLookupEnabled = true)`.
* The use of `@NodeField` is now permitted in combination with `@GenerateUncached`, but it throws UnsupportedOperationException when it is used.
* It is now possible to specify a setter with `@NodeField`. The generated field then will be mutable.
* Removed deprecated interoperability APIs that were deprecated in 19.0.0. 
* Removed deprecated instrumentation APIs that were deprecated in 0.33
* The `PerformanceWarningsAreFatal` and `TracePerformanceWarnings` engine options take a comma separated list of performance warning types. Allowed warning types are `call` to enable virtual call warnings, `instanceof` to enable virtual instance of warnings and `store` to enables virtual store warnings. There are also `all` and `none` types to enable (disable) all performance warnings.
* Added [DebugValue#getRawValue()](https://www.graalvm.org/truffle/javadoc/com/oracle/truffle/api/debug/DebugValue.html) for raw guest language object lookup from same language.
* Added [DebugStackFrame#getRawNode()](https://www.graalvm.org/truffle/javadoc/com/oracle/truffle/api/debug/DebugStackFrame.html) for root node lookup from same language.
* Added [DebugException#getRawException()](https://www.graalvm.org/truffle/javadoc/com/oracle/truffle/api/debug/DebugException.html) for raw guest language exception lookup from same language.
* Added [DebugStackFrame#getRawFrame()](https://www.graalvm.org/truffle/javadoc/com/oracle/truffle/api/debug/DebugStackFrame.html) for underlying frame lookup from same language.
* Added `TruffleInstrument.Env.getPolyglotBindings()` that replaces now deprecated `TruffleInstrument.Env.getExportedSymbols()`.
* Added `@ExportLibrary(transitionLimit="3")` that allows the accepts condition of exported libraries to transition from true to false for a library created for a receiver instance. This is for example useful to export messages for array strategies. 
* Added `CompilationFailureAction` engine option which deprecates `CompilationExceptionsArePrinted `, `CompilationExceptionsAreThrown`, `CompilationExceptionsAreFatal` and `PerformanceWarningsAreFatal` options.
* Added `TreatPerformanceWarningsAsErrors` engine option which deprecates the `PerformanceWarningsAreFatal` option. To replace the `PerformanceWarningsAreFatal` option use the `TreatPerformanceWarningsAsErrors` with `CompilationFailureAction` set to `ExitVM`.
* Added `bailout` into performance warning kinds used by `TracePerformanceWarnings`, `PerformanceWarningsAreFatal` and `CompilationExceptionsAreFatal` options.
* Added [Option.deprecationMessage](https://www.graalvm.org/truffle/javadoc/com/oracle/truffle/api/Option.html#deprecationMessage--) to set the option deprecation reason.
* `engine.Mode` is now a supported option and no longer experimental.
* Added new meta-data APIs to `InteropLibrary`:
	* `has/getLanguage(Object receiver)` to access the original language of an object.
	* `has/getSourceLocation(Object receiver)` to access the source location of an object (e.g. of function or classes).
	* `toDisplayString(Object receiver, boolean allowsSideEffect)` to produce a human readable string.
	* `has/getMetaObject(Object receiver)` to access the meta-object of an object.
	* `isMetaObject(Object receiver)` to find out whether an object is a meta-object (e.g. Java class)
	* `getMetaQualifiedName(Object receiver)` to get the qualified name of the meta-object
	* `getMetaSimpleName(Object receiver)` to get the simple name of a the meta-object
	* `isMetaInstance(Object receiver, Object instance)` to check whether an object is an instance of a meta-object.
* Added `TruffleLanguage.getLanguageView` that allows to wrap values to add language specific information for primitive and foreign values.
* Added `TruffleLanguage.getScopedView` that allows to wrap values to add scoping and visibility to language values.
* Added `TruffleInstrument.Env.getScopedView` and `TruffleInstrument.Env.getLanguageView` to access language and scoped views from instruments.
* Added `TruffleInstrument.Env.getLanguageInfo` to convert language classes to `LanguageInfo`.
* Deprecated `TruffleLanguage.findMetaObject`, `TruffleLanguage.findSourceLocation`, `TruffleLanguage.toString` and `TruffleLanguage.isObjectOfLanguage`. Use the new interop APIs and language views as replacement.
* Added support for the value conversions of [DebugValue](https://www.graalvm.org/truffle/javadoc/com/oracle/truffle/api/debug/DebugValue.html) that provide the same functionality as value conversions on [Value](https://www.graalvm.org/sdk/javadoc/org/graalvm/polyglot/Value.html).
* Added [DebugValue#toDisplayString](https://www.graalvm.org/truffle/javadoc/com/oracle/truffle/api/debug/DebugValue.html#toDisplayString--) to convert the value to a language-specific string representation.
* Deprecated `DebugValue#as`, other conversion methods should be used instead.
* Clarify [InteropLibrary](https://www.graalvm.org/truffle/javadoc/com/oracle/truffle/api/interop/InteropLibrary.html) javadoc documentation of message exceptions. [UnsupportedMessageException](https://www.graalvm.org/truffle/javadoc/com/oracle/truffle/api/interop/UnsupportedMessageException.html) is thrown when the operation is never supported for the given receiver type. In other cases [UnknownIdentifierException](https://www.graalvm.org/truffle/javadoc/com/oracle/truffle/api/interop/UnknownIdentifierException.html) or [InvalidArrayIndexException](https://www.graalvm.org/truffle/javadoc/com/oracle/truffle/api/interop/InvalidArrayIndexException.html) are thrown.
* Added [TruffleLanguage.Env.initializeLanguage](https://www.graalvm.org/truffle/javadoc/com/oracle/truffle/api/TruffleLanguage.Env.html#initializeLanguage-com.oracle.truffle.api.nodes.LanguageInfo-) method to force language initialization.
* Values of `NAME` properties of [ReadVariableTag](https://www.graalvm.org/truffle/javadoc/com/oracle/truffle/api/instrumentation/StandardTags.ReadVariableTag.html#NAME) and [WriteVariableTag](https://www.graalvm.org/truffle/javadoc/com/oracle/truffle/api/instrumentation/StandardTags.WriteVariableTag.html#NAME) extended to allow an object or an array of objects with name and source location.
* Added support for asynchronous stack traces: [TruffleLanguage.Env.getAsynchronousStackDepth()](https://www.graalvm.org/truffle/javadoc/com/oracle/truffle/api/TruffleLanguage.Env.html#getAsynchronousStackDepth--), [RootNode.findAsynchronousFrames()](https://www.graalvm.org/truffle/javadoc/com/oracle/truffle/api/nodes/RootNode.html#findAsynchronousFrames-com.oracle.truffle.api.frame.Frame-), [TruffleInstrument.Env.setAsynchronousStackDepth()](https://www.graalvm.org/truffle/javadoc/com/oracle/truffle/api/instrumentation/TruffleInstrument.Env.html#setAsynchronousStackDepth-int-), [TruffleStackTrace.getAsynchronousStackTrace()](https://www.graalvm.org/truffle/javadoc/com/oracle/truffle/api/TruffleStackTrace.html#getAsynchronousStackTrace-com.oracle.truffle.api.CallTarget-com.oracle.truffle.api.frame.Frame-), [DebuggerSession.setAsynchronousStackDepth()](https://www.graalvm.org/truffle/javadoc/com/oracle/truffle/api/debug/DebuggerSession.html#setAsynchronousStackDepth-int-), [SuspendedEvent.getAsynchronousStacks()](https://www.graalvm.org/truffle/javadoc/com/oracle/truffle/api/debug/SuspendedEvent.html#getAsynchronousStacks--), [DebugException.getDebugAsynchronousStacks()](https://www.graalvm.org/truffle/javadoc/com/oracle/truffle/api/debug/DebugException.html#getDebugAsynchronousStacks--).

## Version 20.0.0
* Add [Layout#dispatch()](https://www.graalvm.org/truffle/javadoc/com/oracle/truffle/api/object/dsl/Layout.html#dispatch--) to be able to generate override of `ObjectType#dispatch()` method in the generated inner \*Type class.
* Deprecated engine options engine.InvalidationReprofileCount and engine.ReplaceReprofileCount. They no longer have any effect. There is no longer reprofiling after compilation. 
* Added [DebuggerSession.{suspend(), suspendAll,resume()}](https://www.graalvm.org/truffle/javadoc/com/oracle/truffle/api/debug/DebuggerSession.html) to allow suspending and resuming threads.
* Add new loop explosion mode [LoopExplosionKind#FULL_UNROLL_UNTIL_RETURN](https://www.graalvm.org/truffle/javadoc/com/oracle/truffle/api/nodes/ExplodeLoop.LoopExplosionKind.html#FULL_UNROLL_UNTIL_RETURN), which can be used to duplicate loop exits during unrolling until function returns.
* The default [LoopExplosionKind](https://www.graalvm.org/truffle/javadoc/com/oracle/truffle/api/nodes/ExplodeLoop.LoopExplosionKind.html) for `@ExplodeLoop` changed from `FULL_UNROLL` to `FULL_UNROLL_UNTIL_RETURN`, which we believe is more intuitive. We recommend reviewing your usages of `@ExplodeLoop`, especially those with `return`, `break` and `try/catch` in the loop body as those might duplicate more code than before.
* The `TruffleCheckNeverPartOfCompilation` option when building a native image is now enabled by default, ensuring `neverPartOfCompilation()` is not reachable for runtime compilation. Use `CompilerDirectives.bailout()` if you want to test when a compilation fails, otherwise avoid `neverPartOfCompilation()` in code reachable for runtime compilation (e.g., by using `@TruffleBoundary`).
* The `DirectoryStream` created by a relative `TruffleFile` passes relative `TruffleFile`s into the `FileVisitor`, even when an explicit [current working directory was set](https://www.graalvm.org/truffle/javadoc/com/oracle/truffle/api/TruffleLanguage.Env.html#setCurrentWorkingDirectory-com.oracle.truffle.api.TruffleFile-).
* Added `DebuggerTester.startExecute()` that allows to execute an arbitrary sequence of commands on the background thread.
* Time specification in `InteropLibrary` relaxed to allow a fixed timezone when no date is present.
* `TruffleLogger.getLogger` throws an `IllegalArgumentException` when given `id` is not a valid language or instrument id.
* [Node#getEncapsulatingSourceSection()](https://www.graalvm.org/truffle/javadoc/com/oracle/truffle/api/nodes/Node.html#getEncapsulatingSourceSection--) is no longer a fast-path method, because `getSourceSection()` is not fast-path.
* The algorithm used to generate a unique [URI](https://www.graalvm.org/truffle/javadoc/com/oracle/truffle/api/source/Source.html#getURI--) for a `Source` built without an `URI` was changed to SHA-256.
* Added [ExportLibrary.delegateTo](https://www.graalvm.org/truffle/javadoc/com/oracle/truffle/api/library/ExportLibrary.html#delegateTo--) attribute that allows to delegate all messages of a library to value of a final delegate field. This can be used in combination with `ReflectionLibrary` to improve the ability to build wrappers.
* `ReadVariableTag` and `WriteVariableTag` added to [StandardTags](https://www.graalvm.org/truffle/javadoc/com/oracle/truffle/api/instrumentation/StandardTags.html).

* Truffle TCK now checks that instrumentable nodes are not used in the context of a Library.
* Getter to check whether [TruffleContext](https://www.graalvm.org/truffle/javadoc/com/oracle/truffle/api/TruffleContext.html#isEntered--) is activated or not.
* All Truffle Graal runtime options (-Dgraal.) will be deprecated with 20.1. The Truffle runtime options are no longer specified as Graal options (-Dgraal.). The Graal options must be replaced by corresponding engine options specified using [polyglot API](https://www.graalvm.org/truffle/javadoc/org/graalvm/polyglot/Engine.Builder.html#option-java.lang.String-java.lang.String-). The `TRUFFLE_STRICT_OPTION_DEPRECATION` environment variable can be used to detect usages of deprecated Graal options. When the `TRUFFLE_STRICT_OPTION_DEPRECATION` is set to `true` and the deprecated Graal option is used the Truffle runtime throws an exception listing the used deprecated options and corresponding replacements.


## Version 19.3.0
* Added ability to obtain an [Internal Truffle File](https://www.graalvm.org/truffle/javadoc/com/oracle/truffle/api/TruffleLanguage.Env.html#getInternalTruffleFile-java.lang.String-). The internal file is located in the language home directories and it's readable even when IO is not allowed by the Context.
* Deprecated `TruffleLanguage.Env.getTruffleFile` use [getInternalTruffleFile](https://www.graalvm.org/truffle/javadoc/com/oracle/truffle/api/TruffleLanguage.Env.html#getInternalTruffleFile-java.lang.String-) for language standard library files located in language home or [getPublicTruffleFile](https://www.graalvm.org/truffle/javadoc/com/oracle/truffle/api/TruffleLanguage.Env.html#getPublicTruffleFile-java.lang.String-) for user files.
* Added primitive specializations to `CompilerAsserts.partialEvaluationConstant()`.
* Added the new `execute` method to `LoopNode`, which allows loops to return values.
* Added support for temporary [files](https://www.graalvm.org/truffle/javadoc/com/oracle/truffle/api/TruffleLanguage.Env.html#createTempFile-com.oracle.truffle.api.TruffleFile-java.lang.String-java.lang.String-java.nio.file.attribute.FileAttribute...-) and [directories](https://www.graalvm.org/truffle/javadoc/com/oracle/truffle/api/TruffleLanguage.Env.html#createTempDirectory-com.oracle.truffle.api.TruffleFile-java.lang.String-java.nio.file.attribute.FileAttribute...-).
* Threads created by the embedder may now be collected by the GC before they can be [disposed](https://www.graalvm.org/truffle/javadoc/com/oracle/truffle/api/TruffleLanguage.html#disposeThread-C-java.lang.Thread-). If languages hold onto thread objects exposed via `initializeThread` they now need to do so with `WeakReference` to avoid leaking thread instances.
* Support boolean literals in DSL expressions used in [@Specialization](https://www.graalvm.org/truffle/javadoc/com/oracle/truffle/api/dsl/Specialization) and [@Cached](https://www.graalvm.org/truffle/javadoc/com/oracle/truffle/api/dsl/Cached) fields.
* Added standard [block node](https://www.graalvm.org/truffle/javadoc/com/oracle/truffle/api/nodes/BlockNode.html) for language implementations. Using the block node allows the optimizing runtime to split big blocks into multiple compilation units. This optimization may be enabled using `--engine.PartialBlockCompilation` (on by default) and configured using `--engine.PartialBlockCompilationSize` (default 3000).
* Added new experimental inlining heuristic in which inlining budgets are based on Graal IR node counts and not Truffle Node counts. Enable with `-Dgraal.TruffleLanguageAgnosticInlining=true`.
* Deprecated `DynamicObject#isEmpty()`, `DynamicObject#size()`; use `Shape#getPropertyCount()` instead.
* Deprecated `Shape#getPropertyList(Pred)`, `Shape#getKeyList(Pred)`, `Shape#hasTransitionWithKey(Object)`, `Shape.Allocator#locationForValue(Object, EnumSet)` without replacement.
* Added [Scope.Builder#rootInstance(Object)](https://www.graalvm.org/truffle/javadoc/com/oracle/truffle/api/Scope.Builder.html#rootInstance-java.lang.Object-), [Scope#getRootInstance()](https://www.graalvm.org/truffle/javadoc/com/oracle/truffle/api/Scope.html#getRootInstance--) and [DebugScope#getRootInstance()](https://www.graalvm.org/truffle/javadoc/com/oracle/truffle/api/debug/DebugScope.html#getRootInstance--) to provide an instance of guest language representation of the root node (e.g. a guest language function).
* Debugger breakpoints can be restricted to a particular root instance via [Breakpoint.Builder#rootInstance(DebugValue)](https://www.graalvm.org/truffle/javadoc/com/oracle/truffle/api/debug/Breakpoint.Builder.html#rootInstance-com.oracle.truffle.api.debug.DebugValue-) and found later on via [DebugValue#getRootInstanceBreakpoints()](https://www.graalvm.org/truffle/javadoc/com/oracle/truffle/api/debug/DebugValue.html#getRootInstanceBreakpoints--).
* Deprecated `TruffleLanguage.getContextReference()` as this method is inefficient in many situations. The most efficient context lookup can be achieved knowing the current AST in which it is used by calling `Node.lookupContextReference(Class)`.
* Truffle languages and instruments no longer create `META-INF/truffle` files, but generate service implementations for [TruffleLanguage.Provider](https://www.graalvm.org/truffle/javadoc/com/oracle/truffle/api/TruffleLanguage.Provider.html) and [TruffleInstrument.Provider](https://www.graalvm.org/truffle/javadoc/com/oracle/truffle/api/instrumentation/TruffleInstrument.Provider.html) automatically. Recompiling the TruffleLanguage using the Truffle annotation processor automatically migrates the language.
* The Truffle DSL processor jar no longer requires the Truffle API or Graal SDK as a dependency. 
* Added interop messages for guest language exception objects: [InteropLibrary#isException(Object)](https://www.graalvm.org/truffle/javadoc/com/oracle/truffle/api/interop/InteropLibrary.html#isException-java.lang.Object-) and [InteropLibrary#throwException(Object)](https://www.graalvm.org/truffle/javadoc/com/oracle/truffle/api/interop/InteropLibrary.html#throwException-java.lang.Object-).
* [TruffleLanguage.patchContext](https://www.graalvm.org/truffle/javadoc/com/oracle/truffle/api/TruffleLanguage.html#patchContext-C-com.oracle.truffle.api.TruffleLanguage.Env-) is invoked for all languages whose contexts were created during context pre-initialization. Originally the `patchContext`  was invoked only for languages with initialized contexts.

## Version 19.2.0
* Added sub-process output (error output) [redirection into OutputStream](https://www.graalvm.org/truffle/javadoc/org/graalvm/polyglot/io/ProcessHandler.Redirect.html#stream-java.io.OutputStream-).
* Added `RootNode.getQualifiedName()` for a better distinction when printing stack traces. Languages are encouraged to implement it, in case it differs from the root name.
* Added methods to identify date, time, timezone, instant and duration values in `InteropLibrary` and TCK `TypeDescriptor`.
* Added ability to read the default time zone from the language Environment with `Env.getTimeZone()`.
* Deprecated `Env.parse` and added replacement APIs `Env.parseInternal` and `Env.parsePublic`. The new API requires to differentiate between parse calls that were invoked by the guest language user and those which are part of the internal language semantics. The separation avoids accidentally exposing access to internal languages. 
* Deprecated `Env.getLanguages()` and added replacement APIs `Env.getInternalLanguages()` and `Env.getPublicLanguages()`. 
* Added [Source.newBuilder(Source)](https://www.graalvm.org/truffle/javadoc/com/oracle/truffle/api/source/Source.html#newBuilder-com.oracle.truffle.api.source.Source-) that inherits Source properties from an existing Source.
* Added [RootBodyTag](https://www.graalvm.org/truffle/javadoc/com/oracle/truffle/api/instrumentation/StandardTags.RootBodyTag.html).

## Version 19.1.0
* `@GenerateUncached` is now inherited by subclasses.
* `NodeFactory` now supports `getUncachedInstance` that returns the uncached singleton.  
* Introduced Truffle process sandboxing. Added a [TruffleLanguage.Env.newProcessBuilder](https://www.graalvm.org/truffle/javadoc/com/oracle/truffle/api/TruffleLanguage.Env.html#newProcessBuilder-java.lang.String...-) method creating a new [TruffleProcessBuilder](https://www.graalvm.org/truffle/javadoc/com/oracle/truffle/api/io/TruffleProcessBuilder.html) to configure and start a new sub-process.
* Added support for reading environment variables, use [TruffleLanguage.Env.getEnvironment](https://www.graalvm.org/truffle/javadoc/com/oracle/truffle/api/TruffleLanguage.Env.html#getEnvironment--) to obtain process environment variables.
* `NodeFactory` now supports `getUncachedInstance` that returns the uncached singleton. 
* `@GenerateUncached` can now be used in combination with `@NodeChild` if execute signatures for all arguments are present.
* Removed deprecated automatic registration of the language class as a service.
* The [LanguageProvider](https://www.graalvm.org/truffle/javadoc/org/graalvm/polyglot/tck/LanguageProvider.html#createIdentityFunctionSnippet-org.graalvm.polyglot.Context-) can override the default verfication of the TCK `IdentityFunctionTest`.
* Removed deprecated and misspelled method `TruffleStackTrace#getStacktrace`.
* Removed deprecated methods`TruffleStackTraceElement#getStackTrace` and `TruffleStackTraceElement#fillIn` (use methods of `TruffleStackTrace` instead).
* `SlowPathException#fillInStackTrace` is now `final`.
* Added an ability to read a [path separator](https://www.graalvm.org/truffle/javadoc/com/oracle/truffle/api/TruffleLanguage.Env.html#getPathSeparator--) used to separate filenames in a path list.
* `@TruffleBoundary` methods that throw but are not annotated with `@TruffleBoundary(transferToInterpreterOnException=false)` will now transfer to the interpreter only once per `CallTarget` (compilation root).
* Added [TruffleFile.setAttribute](https://www.graalvm.org/truffle/javadoc/com/oracle/truffle/api/TruffleFile.html#setAttribute-com.oracle.truffle.api.TruffleFile.AttributeDescriptor-T-java.nio.file.LinkOption...-) to allow languages to set file attributes.

## Version 19.0.0
* Renamed version 1.0.0 to 19.0.0

## Version 1.0.0 RC15
* This version includes a major revision of the Truffle Interoperability APIs. Most existing APIs for Truffle Interoperability were deprecated. The compatiblity layer may cause significant performance reduction for interoperability calls. 
	* Please see the [Interop Migration Guide](https://github.com/oracle/graal/blob/master/truffle/docs/InteropMigration.md) for an overview and individual `@deprecated` javadoc tags for guidance.
	* Deprecated classes `ForeignAccess`, `Message`, `MessageResolution`, `Resolve` and `KeyInfo`. 
	* The following methods got deprecated:
		* `InteropException.raise`, with libraries there should be no need to convert checked exceptions to runtime exceptions.
		* `TruffleObject.getForeignAccess()`.
	* Introduced new classes: `InteropLibrary` and `InvalidArrayIndexException`.
	* Added `ObjectType.dispatch` to configure the dynamic dispatch and deprecated `ObjectType.getForeignAccessFactory`.
* Added Truffle Library API that allows language implementations to use polymorphic dispatch for receiver types with support for implementation specific caching/profiling with support for uncached dispatch. 
	* Please see the [Truffle Library Tutorial](https://github.com/oracle/graal/blob/master/truffle/docs/TruffleLibraries.md) for further details.
	* Introduced new package: `com.oracle.truffle.api.library`.
* Added `@GenerateUncached` to allow the generation of uncached Truffle DSL nodes accessible via the new static generated method`getUncached()`.
	* Set the default value for @Cached to `"create()"`. This allows `@Cached` to be used without attribute.
	* Added `@Cached(uncached="")` to specify the expression to use for the uncached node.
	* Added `@Cached(allowUncached=true)` to allow the cached expression to be reused as uncached expression. Only necessary if the cached expression is not trivial or there is no `getUncached()` static method in the node.
	* Added `@Cached#parameters` to allow to share the parameter specification for the cached and uncached version of a node.
	* Added `getUncached()` method to the following classes:
        - BranchProfile 
        - ByteValueProfile
        - ConditionProfile
        - DoubleValueProfile
        - FloatValueProfile
        - IntValueProfile 
        - LongValueProfile
        - LoopConditionProfile
        - PrimitiveValueProfile
        - ValueProfile
        - IndirectCallNode
* Truffle DSL can now properly handle checked exceptions in execute methods and specializations.
* Truffle DSL now guarantees to adopt nodes before they are executed in guards. Previously, nodes used in guards were only adopted for their second cached invocation.
* Added `@Cached.Shared` to allow sharing of cached values between specialization and exported Truffle Library methods.
* Added `Node.isAdoptable()` that allows `Node.getParent()` to always remain `null` even if the node is adopted by a parent. This allows to share nodes statically and avoid the memory leak for the parent reference.
* Added `NodeUtil.getCurrentEncapsulatingNode` to access the current encapsulating node in nodes that are not adoptable.
* Added the `Assumption.isValidAssumption` method that allows for simpler checking of assumptions in generated code. 
* Added Truffle DSL option `-Dtruffle.dsl.ignoreCompilerWarnings=true|false`, to ignore Truffle DSL compiler warnings. This is useful and recommended to be used for downstream testing.
* Added `@CachedContext` and `@CachedLanguage` for convenient language and context lookup in specializations or exported methods.
* Added `Node.lookupContextReference(Class)` and `Node.lookupLanguageReference(Class)` that allows for a more convenient lookup.
* Deprecated `RootNode.getLanguage(Class)`, the new language references should be used instead.
* Added `TruffleFile` aware file type detector
    - Added [TruffleFile.FileTypeDetector SPI](https://www.graalvm.org/truffle/javadoc/com/oracle/truffle/api/TruffleFile.FileTypeDetector.html) to detect a file MIME type and a file encoding. A language registering `FileTypeDetector` has to support all the MIME types recognized by the registered detector.
    - Added [TruffleFile.getMimeType method](https://www.graalvm.org/truffle/javadoc/com/oracle/truffle/api/TruffleFile.html#getMimeType--) to obtain a `TruffleFile` MIME type.
    - Added a possibility to set an [encoding in SourceBuilder](https://www.graalvm.org/truffle/javadoc/com/oracle/truffle/api/source/Source.SourceBuilder.html#encoding-java.nio.charset.Charset-)
    - The [Source builders](https://www.graalvm.org/truffle/javadoc/com/oracle/truffle/api/source/Source.html) are sandboxed for files and file URLs.
    - Removed usage of NIO `FileTypeDetector` for MIME type detection, language implementations have to migrate to `TruffleFile.FileTypeDetector`.
* TruffleFile's paths from image building time are translated in image execution time into new paths using Context's FileSystem. The absolute paths pointing to files in language homes in image generation time are resolved using image execution time language homes.
* Added [Env.isPolylgotAccessAllowed()](https://www.graalvm.org/truffle/javadoc/com/oracle/truffle/api/TruffleLanguage.Env.html#isPolyglotAccessAllowed--) to check whether polyglot access (e.g. access to polyglot builtins) is allowed.
* The methods `Env.getPolyglotBindings()` and `Env.importSymbol` and `Env.exportSymbol` now throw a `SecurityException` if polyglot access not allowed.
* Added `DebugValue.isNull()` to check for null values, `DebugValue.execute()` to be able to execute values and `DebugValue.asString()` to get the String from String values.
* Added the [TruffleFile.getAttribute](https://www.graalvm.org/truffle/javadoc/com/oracle/truffle/api/TruffleFile.html#getAttribute-com.oracle.truffle.api.TruffleFile.AttributeDescriptor-java.nio.file.LinkOption...-) method to read a single file's attribute and [TruffleFile.getAttributes] (https://www.graalvm.org/truffle/javadoc/com/oracle/truffle/api/TruffleFile.html#getAttributes-java.util.Collection-java.nio.file.LinkOption...-) method to read file's attributes as a bulk operation.

## Version 1.0.0 RC14
* Removed some deprecated elements:
    - EventBinding.getFilter
    - TruffleLanguage ParsingRequest.getFrame and ParsingRequest.getLocation
    - LoopCountReceiver
    - EventContext.parseInContext
    - NativeLibraryDescriptor.getBindings
    - Instrumenter.attachFactory and Instrumenter.attachListener
    - SuppressFBWarnings
    - TruffleBoundary.throwsControlFlowException
    - DebuggerTester.startEval
    - ExactMath.exact methods
    - TruffleInstrument.toString
    - TruffleInstrument.findMetaObject
    - TruffleInstrument.findSourceLocation
    - constructor of JSONStringBuilder
    - constructor of JSONHelper
    - constructor of CompilerDirectives
    - constructor of ExactMath
    - constructor of Truffle
    - constructor of NodeUtil
    - TruffleException.isTimeout
    - TruffleGraphBuilderPlugins.registerUnsafeLoadStorePlugins
    - TypedObject
    - Node.getLanguage
    - TVMCI.findLanguageClass
    - ExecutionContext and RootNode.getExecutionContext
    - FrameAccess.NONE
    - RootNode.setCalltarget
    - DirectCallNode.call and IndirectCallNode.call
    - FrameInstance.getFrame
    - Node.getAtomicLock
    - ExplodeLoop.merge
    - AcceptMessage
    - RootNode.reportLoopCount
    - GraalTruffleRuntime.getQueuedCallTargets
    - PrimitiveValueProfile.exactCompare
    - BranchProfile.isVisited
    - DebugStackFrame.iterator and DebugStackFrame.getValue
* The [@Option](http://www.graalvm.org/truffle/javadoc/com/oracle/truffle/api/Option.html) annotation can now specify the [stability](https://www.graalvm.org/truffle/javadoc/org/graalvm/options/OptionStability.html) of an option.
* Fixed the case of the method [`TruffleStackTrace.getStacktrace`](https://www.graalvm.org/truffle/javadoc/com/oracle/truffle/api/TruffleStackTrace.html#getStacktrace-java.lang.Throwable-) to `TruffleStackTrace.getStackTrace`.
* Added a getter for [name separator](https://www.graalvm.org/truffle/javadoc/com/oracle/truffle/api/TruffleLanguage.Env.html#getFileNameSeparator--) used by `TruffleFile`'s paths.
* Added support for receiver object in a frame's Scope: [Scope.Builder receiver(String, Object)](https://www.graalvm.org/truffle/javadoc/com/oracle/truffle/api/Scope.Builder.html#receiver-java.lang.String-java.lang.Object-), [Scope.getReceiver()](https://www.graalvm.org/truffle/javadoc/com/oracle/truffle/api/Scope.html#getReceiver--), [Scope.getReceiverName()](https://www.graalvm.org/truffle/javadoc/com/oracle/truffle/api/Scope.html#getReceiverName--) and [DebugScope.getReceiver()](https://www.graalvm.org/truffle/javadoc/com/oracle/truffle/api/debug/DebugScope.html#getReceiver--).
* Added [engine bound TruffleLogger for instruments](file:///Users/tom/Projects/graal/tzezula/graal/truffle/javadoc/com/oracle/truffle/api/instrumentation/TruffleInstrument.Env.html#getLogger-java.lang.String-). The engine bound logger can be used by threads executing without any context.

## Version 1.0.0 RC13
* Added [Debugger.getSessionCount()](https://www.graalvm.org/truffle/javadoc/com/oracle/truffle/api/debug/Debugger.html#getSessionCount--) to return the number of active debugger sessions.
* The [TruffleFile.getName()](https://www.graalvm.org/truffle/javadoc/com/oracle/truffle/api/TruffleFile.html#getName--) returns `null` for root directory.
* `TruffleLanguage` can [register additional services](https://www.graalvm.org/truffle/javadoc/com/oracle/truffle/api/TruffleLanguage.Env.html#registerService-java.lang.Object-). This change also deprecates the automatic registration of the language class as a service.
* Enabled the [experimental monomorphization heuristic](https://github.com/oracle/graal/blob/master/truffle/docs/splitting/) as default. Old heuristic still available as legacy, but will be removed soon.
* Added [TypeDescriptor.instantiable(instanceType, vararg, parameterTypes)](https://www.graalvm.org/truffle/javadoc/org/graalvm/polyglot/tck/TypeDescriptor.html#instantiable-org.graalvm.polyglot.tck.TypeDescriptor-boolean-org.graalvm.polyglot.tck.TypeDescriptor...-) into TCK to support instantiable types.
* The name of an [@Option](http://www.graalvm.org/truffle/javadoc/com/oracle/truffle/api/Option.html) can now start with a lowercase letter.
* Allowed navigation from host class to host symbol (companion object for static members) via the synthetic member `"static"`.
* Moved `getStackTrace` and `fillIn` from [TruffleStackTraceElement](https://www.graalvm.org/truffle/javadoc/com/oracle/truffle/api/TruffleStackTraceElement.html) to [TruffleStackTrace](https://www.graalvm.org/truffle/javadoc/com/oracle/truffle/api/TruffleStackTrace.html).




## Version 1.0.0 RC12
* Fixed: [Env.asHostException()](https://www.graalvm.org/truffle/javadoc/com/oracle/truffle/api/TruffleLanguage.Env.html#asHostException-java.lang.Throwable-) should throw an `IllegalArgumentException` if the provided value is not a host exception.
* Changed host exceptions' [getExceptionObject()](https://www.graalvm.org/truffle/javadoc/com/oracle/truffle/api/TruffleException.html#getExceptionObject--) to return the original host exception object.

## Version 1.0.0 RC11
* `Source` can be created from a relative `TruffleFile`.
* `Source` can be created without content using `Source.CONTENT_NONE` constant.
* `SourceSection` can be created from line/column information by [Source.createSection(startLine,startColumn,endLine,endColumn)](http://www.graalvm.org/truffle/javadoc/com/oracle/truffle/api/source/Source.html#createSection-int-int-int-int-).
* Added [SourceSection.hasLines()](http://www.graalvm.org/truffle/javadoc/com/oracle/truffle/api/source/SourceSection.html#hasLines--), [SourceSection.hasColumns()](http://www.graalvm.org/truffle/javadoc/com/oracle/truffle/api/source/SourceSection.html#hasColumns--) and [SourceSection.hasCharIndex()](http://www.graalvm.org/truffle/javadoc/com/oracle/truffle/api/source/SourceSection.html#hasCharIndex--) to distinguish which positions are defined and which are not.
* `DebuggerSession` [accepts source-path](http://www.graalvm.org/truffle/javadoc/com/oracle/truffle/api/debug/DebuggerSession.html#setSourcePath-java.lang.Iterable-) for source [resolution](http://www.graalvm.org/truffle/javadoc/com/oracle/truffle/api/debug/DebuggerSession.html#resolveSource-com.oracle.truffle.api.source.Source-).
* Added Java interop support for string to primitive type conversion.

## Version 1.0.0 RC10
* Added support for setting current working directory for TruffleFiles, see [Env.setCurrentWorkingDirectory](http://www.graalvm.org/truffle/javadoc/com/oracle/truffle/api/TruffleLanguage.Env.html#setCurrentWorkingDirectory-com.oracle.truffle.api.TruffleFile-)
* Removed deprecated `TruffleLanguage.Env.newSourceBuilder`.
* Added `TruffleLanguage.Env.isPreInitialization` method to determine whether the context is being pre-initialized.
* Added `ArrayUtils` API providing additional array and/or string operations that may be intrinsified by the compiler.
* Added a possibility to obtain a [relative URI](http://www.graalvm.org/truffle/javadoc/com/oracle/truffle/api/TruffleFile.html#toRelativeUri--) for a relative `TruffleFile`.
* Added `ForeignAccess.createAccess` method taking a [supplier of language check node](http://www.graalvm.org/truffle/javadoc/com/oracle/truffle/api/interop/ForeignAccess.html#createAccess-com.oracle.truffle.api.interop.ForeignAccess.StandardFactory-java.util.function.Supplier-), deprecated the `ForeignAccess.create` method with languageCheck `RootNode` parameter.

## Version 1.0.0 RC9

* Added support for setting the `ThreadGroup` and `stackSize` on truffle thread creation in `TruffleLanguage.Env.createThread`.
* Added `Instrumenter.lookupExecutionEventNode()` to find an execution event node inserted at the node's location by an event binding.
* Added `SourceElement.ROOT` and `StepConfig.suspendAnchors()` to tune debugger stepping.
* Added `KeyInfo.READ_SIDE_EFFECTS` and `KeyInfo.WRITE_SIDE_EFFECTS` to inform about side-effects of READ/WRITE messages.
* Added `DebugValue.hasReadSideEffects()` and `DebugValue.hasWriteSideEffects()` to test for side-effects of reading or writing the value.

## Version 1.0.0 RC8

* Added `SuspendedEvent.setReturnValue` to change the return value of the currently executed source location.
* Deprecated `FrameSlot#getIndex` without replacement.
* Added `TruffleInstrument.Env.startServer()` to get a virtual message-based server provided via `MessageTransport` service.
* Added `TruffleFile.relativize`, `TruffleFile.startsWith`, `TruffleFile.endsWith`, `TruffleFile.createLink`,  `TruffleFile.createSymbolicLink`, `TruffleFile.getOwner`, `TruffleFile.getGroup`, `TruffleFile.newDirectoryStream`, `TruffleFile.visit`, `TruffleFile.copy` methods.

## Version 1.0.0 RC7

* Truffle was relicensed from GPLv2 with CPE to Universal Permissive License (UPL).
* Made all Truffle DSL annotations retention policy CLASS instead of RUNTIME. Reflecting DSL annotations at runtime is no longer possible. It is recommended to use `@Introspectable` instead.

* Removed deprecated FrameDescriptor#shallowCopy (deprecated since 1.0.0 RC3).
* Removed deprecated FrameSlot#getFrameDescriptor (deprecated since 1.0.0 RC3).

## Version 1.0.0 RC6

* Added support for byte based sources:
	* Byte based sources may be constructed using a `ByteSequence` or from a `TruffleFile` or `URL`. Whether sources are interpreted as character or byte based sources depends on the specified language.
	* `Source.hasBytes()` and `Source.hasCharacters()` may be used to find out whether a source is character or byte based.
	* Added `Source.getBytes()` to access the contents of byte based sources.
	* `TruffleLanguage.Registration.mimeType` is now deprecated in favor of `TruffleLanguage.Registration.byteMimeTypes` and `TruffleLanguage.Registration.characterMimeTypes`.
	* Added `TruffleLanguage.Registration.defaultMimeType` to define a default MIME type. This is mandatory if a language specifies more than one MIME type.
* `TruffleLanguage.Registration.id()` is now mandatory for all languages and reserved language ids will now be checked by the annotation processor.
* Deprecated Source builders and aligned them with polyglot source builders.
	* e.g. `Source.newBuilder("chars").name("name").language("language").build()` can be translated to `Source.newBuilder("language", "chars", "name").build()`
	* This is a preparation step for removing Truffle source APIs in favor of polyglot Source APIs in a future release.
* Deprecated `Source.getInputStream()`. Use `Source.getCharacters()` or `Source.getBytes()` instead.
* Deprecated `TruffleLanguage.Env.newSourceBuilder(String, TruffleFile)`. Use  `Source.newBuilder(String, TruffleFile)` instead.
* Added `Source.findLanguage` and `Source.findMimeType` to resolve languages and MIME types.
* The method `Source.getMimeType()` might now return `null`. Source builders now support `null` values for `mimeType(String)`.
* A `null` source name will no longer lead to an error but will be translated to `Unnamed`.
* Added `TruffleFile.normalize` to allow explicit normalization of `TruffleFile` paths. `TruffleFile` is no longer normalized by default.
* Added `Message#EXECUTE`, `Message#INVOKE`, `Message#NEW`.
* Deprecated `Message#createExecute(int)`, `Message#createInvoke(int)`, `Message#createNew(int)` as the arity argument is no longer needed. Jackpot rules available (run `mx jackpot --apply`).
* Removed APIs for deprecated packages: `com.oracle.truffle.api.vm`, `com.oracle.truffle.api.metadata`, `com.oracle.truffle.api.interop.java`
* Removed deprecated class `TruffleTCK`.
* Debugger API methods now throw [DebugException](http://www.graalvm.org/truffle/javadoc/com/oracle/truffle/api/debug/DebugException.html) on language failures.
* Deprecated API methods that use `java.beans` package in [AllocationReporter](http://www.graalvm.org/truffle/javadoc/com/oracle/truffle/api/instrumentation/AllocationReporter.html) and [Debugger](http://www.graalvm.org/truffle/javadoc/com/oracle/truffle/api/debug/Debugger.html). New add/remove listener methods were introduced as a replacement.
* [FrameDescriptor](http://www.graalvm.org/truffle/javadoc/com/oracle/truffle/api/frame/FrameDescriptor.html) no longer shares a lock with a RootNode.

## Version 1.0.0 RC5

* Added `TruffleLanguage.Env.isHostFunction`.
* Added Java interop support for converting executable values to legacy functional interfaces without a `@FunctionalInterface` annotation.
* Added `TruffleLogger.getLogger(String)` to obtain the root loger of a language or instrument.
* Introduced per language [context policy](http://www.graalvm.org/truffle/javadoc/com/oracle/truffle/api/TruffleLanguage.ContextPolicy.html). Languages are encouraged to configure the most permissive policy that they can support.
* Added `TruffleLanguage.areOptionsCompatible` to allow customization of the context policy based on options.
* Changed default context policy from SHARED to EXCLUSIVE, i.e. there is one exclusive language instance per polyglot or inner context by default. This can be configured by the language
using the [context policy](http://www.graalvm.org/truffle/javadoc/com/oracle/truffle/api/TruffleLanguage.ContextPolicy.html).
* TruffleInstrument.Env.lookup(LanguagInfo, Class) now requires to be entered in a context for the current thread.
* Removed deprecated FindContextNode (deprecated since 0.25).
* All languages now need to have a public zero argument constructor. Using a static singleton field is no longer supported.
* Renamed and changed the return value of the method for TruffleLanguage.initializeMultiContext to TruffleLanguage.initializeMultipleContexts. The original method remains but is now deprecated.
* Added [SourceSectionFilter#includes](http://www.graalvm.org/truffle/javadoc/com/oracle/truffle/api/instrumentation/SourceSectionFilter.html#includes-com.oracle.truffle.api.nodes.Node-)
* Deprecating `FrameSlot#getKind` and `FrameSlot#setKind` in favor of `FrameDescriptor#getFrameSlotKind` and `FrameDescriptor#setFrameSlotKind`.
* The `FrameDescriptor` is now thread-safe from the moment it is first passed to a RootNode constructor.
  * The list returned by [FrameDescriptor#getSlots](http://www.graalvm.org/truffle/javadoc/com/oracle/truffle/api/frame/FrameDescriptor.html#getSlots--) no longer reflects future changes in the FrameDescriptor. This is an incompatible change.
  * The set returned by [FrameDescriptor#getIdentifiers](http://www.graalvm.org/truffle/javadoc/com/oracle/truffle/api/frame/FrameDescriptor.html#getIdentifiers--) no longer reflects future changes in the FrameDescriptor. This is an incompatible change.
* Added [LanguageInfo#isInteractive](http://www.graalvm.org/truffle/javadoc/com/oracle/truffle/api/nodes/LanguageInfo.html#isInteractive--)
* Added [DebugStackFrame#getLanguage](http://www.graalvm.org/truffle/javadoc/com/oracle/truffle/api/debug/DebugStackFrame.html#getLanguage--)

## Version 1.0.0 RC3

* Removed deprecated ResultVerifier.getDefaultResultVerfier.
* Deprecated `com.oracle.truffle.api.frame.FrameDescriptor.shallowCopy` and `com.oracle.truffle.api.frame.FrameSlot.getFrameDescriptor`
* Added [DebugValue#set](http://www.graalvm.org/truffle/javadoc/com/oracle/truffle/api/debug/DebugValue.html#set-java.lang.Object-) to set primitive values to a debug value.
* Added support for [logging](http://www.graalvm.org/truffle/javadoc/com/oracle/truffle/api/TruffleLogger.html) in Truffle languages and instruments.

## Version 1.0.0 RC2

* Added notification when [multiple language contexts](http://www.graalvm.org/truffle/javadoc/com/oracle/truffle/api/TruffleLanguage.html#initializeMultiContext--) were created for a language instance. Allows languages to invalidate assumptions only valid with a single context. Returning true also allows to enable caching of ASTs per language and not only per context.
* Added [asBoxedGuestValue](http://www.graalvm.org/truffle/javadoc/com/oracle/truffle/api/TruffleLanguage.Env.html#asBoxedGuestValue-java.lang.Object-) method that allows to expose host members for primitive interop values.
* Added default value `"inherit"` to [TruffleLanguage.Registration#version](http://www.graalvm.org/truffle/javadoc/com/oracle/truffle/api/TruffleLanguage.Registration.html#version--) which makes the language to inherit version from [Engine#getVersion](http://www.graalvm.org/truffle/javadoc/org/graalvm/polyglot/Engine.html#getVersion--).
* Changed default value of [TruffleInstrument.Registration#version](http://www.graalvm.org/truffle/javadoc/com/oracle/truffle/api/TruffleInstrument.Registration.html#version--) from `""` to `"inherit"` which makes the instrument to inherit version from [Engine#getVersion](http://www.graalvm.org/truffle/javadoc/org/graalvm/polyglot/Engine.html#getVersion--). An instrument previously not specifying any version will newly get version from Engine.
* Added new annotation @IncomingConverter and @OutgoingConverter to declare methods for [generated wrappers](http://www.graalvm.org/truffle/javadoc/com/oracle/truffle/api/instrumentation/GenerateWrapper.html) that allow to convert values when they are exposed to or introduced by the instrumentation framework.
* The documentation of [FrameDescriptor#getSize](http://www.graalvm.org/truffle/javadoc/com/oracle/truffle/api/frame/FrameDescriptor.html#getSize--) clarifies that it returns the size of an array which is needed for storing all the slots in it using their `FrameSlot#getIndex()` as a position in the array. (The number may be bigger than the number of slots, if some slots are removed.)
* Added an `InstrumentExceptionsAreThrown` engine option to propagate exceptions thrown by instruments.
* Added [Instrumenter.visitLoadedSourceSections](http://www.graalvm.org/truffle/javadoc/com/oracle/truffle/api/instrumentation/Instrumenter.html#visitLoadedSourceSections-com.oracle.truffle.api.instrumentation.SourceSectionFilter-com.oracle.truffle.api.instrumentation.LoadSourceSectionListener-) to be notified about loaded source sections that corresponds to a filter.
* Added [DebugValue#canExecute](http://www.graalvm.org/truffle/javadoc/com/oracle/truffle/api/debug/DebugValue.html#canExecute--) to distinguish executable values and [DebugValue#getProperty](http://www.graalvm.org/truffle/javadoc/com/oracle/truffle/api/debug/DebugValue.html#getProperty-java.lang.String-) to get a property value by its name.
* Removed deprecated `TruffleLanguage.Env.lookupSymbol` method.
* All Truffle source objects are now automatically weakly internalized when created using the source builder. The source builder will now return the same instance for every source where it was previously just equal.
* Added `Source.Builder.cached(boolean)` and `Source.isCached()` to configure caching behavior by source.
* Removed deprecated `Source.getCode()` and `SourceSection.getCode`.

## Version 1.0.0 RC1

* As announced in 0.27 all classes in package com.oracle.truffle.api.vm are now deprecated.
	* Deprecated all classes in com.oracle.truffle.api.vm. Replacements can be found in the org.graalvm.polyglot package.
	* Deprecated all classes in com.oracle.truffle.api.interop.java. Replacements for embedders can be found in org.graalvm.polyglot. Replacements for language implementations can be found in TruffleLanguage.Env. See deprecated documentation on the individual methods for details.
	* Deprecated TruffleTCK. Use the [new TCK](https://github.com/oracle/graal/blob/master/truffle/docs/TCK.md) instead.
	* Deprecated Debugger#find(PolyglotEngine)
	* Added Debugger#find(TruffleInstrument.Env) and Debugger#find(Engine)
* Added [FileSystem](http://www.graalvm.org/truffle/javadoc/org/graalvm/polyglot/io/FileSystem.html) SPI to allow embedder to virtualize TruffleLanguage Input/Output operations.
* Added [EventContext.lookupExecutionEventNodes](http://www.graalvm.org/truffle/javadoc/com/oracle/truffle/api/instrumentation/EventContext.html#lookupExecutionEventNodes-java.util.Collection-) to lookup all execution event nodes created by the bindings at the source location.
* Added `TruffleLanguage#getLanguageHome` to return the language directory in the GraalVM distribution or the location of the language Jar file.
* Added [TryBlockTag](http://www.graalvm.org/truffle/javadoc/com/oracle/truffle/api/instrumentation/StandardTags.TryBlockTag.html) as a new standard tag to mark program locations to be considered as try blocks, that are followed by a catch.
* Added [DebugException](http://www.graalvm.org/truffle/javadoc/com/oracle/truffle/api/debug/DebugException.html), debugger methods that execute guest language code throws that exception and it's possible to [create exception breakpoints](http://www.graalvm.org/truffle/javadoc/com/oracle/truffle/api/debug/Breakpoint.html#newExceptionBuilder-boolean-boolean-) that suspend when guest language exception occurs.
* Added [DebugStackTraceElement](http://www.graalvm.org/truffle/javadoc/com/oracle/truffle/api/debug/DebugStackTraceElement.html) as a representation of exception stack trace.
* Added [Breakpoint.Kind](http://www.graalvm.org/truffle/javadoc/com/oracle/truffle/api/debug/Breakpoint.Kind.html) to distinguish different breakpoint kinds.
* Added [ResultVerifier.getDefaultResultVerifier](http://www.graalvm.org/truffle/javadoc/org/graalvm/polyglot/tck/ResultVerifier.html#getDefaultResultVerifier--).
* Added [addToHostClassPath](http://www.graalvm.org/truffle/javadoc/com/oracle/truffle/api/TruffleLanguage.Env.html#addToHostClassPath-com.oracle.truffle.api.TruffleFile-) method that can be used to allow guest language users to add to the host class path.
* Added new permission TruffleLanguage.Env#isNativeAccessAllowed to control access to the Truffle NFI.
* Changed default permissions in language launchers to full access. The embedding API still defaults to restricted access.
* Added [TruffleInstrument.onFinalize](http://www.graalvm.org/truffle/javadoc/com/oracle/truffle/api/instrumentation/TruffleInstrument.html#onFinalize-com.oracle.truffle.api.instrumentation.TruffleInstrument.Env-) that can be overridden to be notified about closing of Engine, while still having access to other instruments.
* Deprecated `TraceASTJSON` option and related APIs.

## Version 0.33

* This release contains major changes to the instrumentation framework.
	* Deprecated @[Instrumentable](http://www.graalvm.org/truffle/javadoc/com/oracle/truffle/api/instrumentation/Instrumentable.html) and replaced it with [InstrumentableNode](http://www.graalvm.org/truffle/javadoc/com/oracle/truffle/api/instrumentation/InstrumentableNode.html). Please see [InstrumentableNode](http://www.graalvm.org/truffle/javadoc/com/oracle/truffle/api/instrumentation/InstrumentableNode.html) on how to specify instrumentable nodes in 0.32.
	* Added @[GenerateWrapper](http://www.graalvm.org/truffle/javadoc/com/oracle/truffle/api/instrumentation/GenerateWrapper.html) for automatic wrapper generation.
	* Added a [standard expression tag](http://www.graalvm.org/truffle/javadoc/com/oracle/truffle/api/instrumentation/StandardTags.ExpressionTag.html), that allows languages to expose expressions for tools to use.
	* Added the ability to listen to [input values](http://www.graalvm.org/truffle/javadoc/com/oracle/truffle/api/instrumentation/ExecutionEventNode.html#onInputValue-com.oracle.truffle.api.frame.VirtualFrame-com.oracle.truffle.api.instrumentation.EventContext-int-java.lang.Object-) of instrumentable child nodes by specifying [input filters](http://www.graalvm.org/truffle/javadoc/com/oracle/truffle/api/instrumentation/Instrumenter.html#attachExecutionEventFactory-com.oracle.truffle.api.instrumentation.SourceSectionFilter-com.oracle.truffle.api.instrumentation.SourceSectionFilter-T-).
	* Added the the ability to [save](http://www.graalvm.org/truffle/javadoc/com/oracle/truffle/api/instrumentation/ExecutionEventNode.html#saveInputValue-com.oracle.truffle.api.frame.VirtualFrame-int-java.lang.Object-) and [load](http://www.graalvm.org/truffle/javadoc/com/oracle/truffle/api/instrumentation/ExecutionEventNode.html#getSavedInputValues-com.oracle.truffle.api.frame.VirtualFrame-) instrumentable child input values in ExecutionEventNode subclasses.
	* Renamed Instrumenter#attachListener/Factory to Instrumenter#attachExecutionEventListener/Factory. (jackpot rule available)
	* Automatic instrumentation [wrapper generation](http://www.graalvm.org/truffle/javadoc/com/oracle/truffle/api/instrumentation/GenerateWrpper.html) now delegates non execute abstract methods to the delegate node.
	* Added a [Tag](http://www.graalvm.org/truffle/javadoc/com/oracle/truffle/api/instrumentation/Tag.html) base class now required to be used by all tags.
	* Added [tag identifiers](http://www.graalvm.org/truffle/javadoc/com/oracle/truffle/api/instrumentation/Tag.Identifier.html) to allow the [lookup](http://www.graalvm.org/truffle/javadoc/com/oracle/truffle/api/instrumentation/Tag.html#findProvidedTag-com.oracle.truffle.api.nodes.LanguageInfo-java.lang.String-) of language specific tags in tools without compile time dependency to the languguage.
	* Added assertions to verify that instrumentable nodes that are annotated with a standard tag return a source section if their root node returns a source section.
	* Added assertions to verify that execution events always return interop values.
	* Added the ability for instrumentable nodes to a expose a [node object](http://www.graalvm.org/truffle/javadoc/com/oracle/truffle/api//instrumentation/InstrumentableNode.html#getNodeObject--). This object is intended to contain language specific properties of the node.
* Added expression-stepping into debugger APIs. To support debugging of both statements and expressions, following changes were made:
	* Added [SourceElement](http://www.graalvm.org/truffle/javadoc/com/oracle/truffle/api/debug/SourceElement.html) enum to provide a list of source syntax elements known to the debugger.
	* Added [StepConfig](http://www.graalvm.org/truffle/javadoc/com/oracle/truffle/api/debug/StepConfig.html) class to represent a debugger step configuration.
	* Added [Debugger.startSession()](http://www.graalvm.org/truffle/javadoc/com/oracle/truffle/api/debug/Debugger.html#startSession-com.oracle.truffle.api.debug.SuspendedCallback-com.oracle.truffle.api.debug.SourceElement...-) accepting a list of source elments to enable stepping on them.
	* Added [Breakpoint.Builder.sourceElements](http://www.graalvm.org/truffle/javadoc/com/oracle/truffle/api/debug/Breakpoint.Builder.html#sourceElements-com.oracle.truffle.api.debug.SourceElement...-) to specify which source elements will the breakpoint adhere to.
	* Added [SuspendedEvent.getInputValues](http://www.graalvm.org/truffle/javadoc/com/oracle/truffle/api/debug/SuspendedEvent.html#getInputValues--) to get possible input values of the current source element.
	* Removed deprecated methods on [SuspendedEvent](http://www.graalvm.org/truffle/javadoc/com/oracle/truffle/api/debug/SuspendedEvent.html).
* Added column filters on [SourceSectionFilter.Builder](http://www.graalvm.org/truffle/javadoc/com/oracle/truffle/api/instrumentation/SourceSectionFilter.Builder.html) and [Breakpoint.Builder](http://www.graalvm.org/truffle/javadoc/com/oracle/truffle/api/debug/Breakpoint.Builder.html).
* Added [Instrumenter.attachExecuteSourceListener](http://www.graalvm.org/truffle/javadoc/com/oracle/truffle/api/instrumentation/Instrumenter.html#attachExecuteSourceListener-com.oracle.truffle.api.instrumentation.SourceFilter-T-boolean-) to be able to [listen](http://www.graalvm.org/truffle/javadoc/com/oracle/truffle/api/instrumentation/ExecuteSourceListener.html) on [source execution events](http://www.graalvm.org/truffle/javadoc/javadoc/com/oracle/truffle/api/instrumentation/ExecuteSourceEvent.html).
* Added [InstrumentableNode.findNearestNodeAt](http://www.graalvm.org/truffle/javadoc/com/oracle/truffle/api/instrumentation/InstrumentableNode.html#findNearestNodeAt-int-java.util.Set-) to be able to find the nearest tagged node to the given source character index. This is used to auto-correct breakpoint locations.
* Added [Breakpoint.ResolveListener](http://www.graalvm.org/truffle/javadoc/com/oracle/truffle/api/debug/Breakpoint.ResolveListener.html) to listen on breakpoint location resolution. Breakpoints are now resolved after the source is to be executed for the first time and breakpoint location is adjusted to match the nearest instrumentable node.
* Added new DSL annotation @[Executed](http://www.graalvm.org/truffle/javadoc/com/oracle/truffle/api/dsl/Executed.html) that allows to manually specify executed node fields.
* The Truffle Node traversal order was slightly changed to always respect field declaration order (super class before sub class).
* The [Assumption](http://www.graalvm.org/truffle/javadoc/com/oracle/truffle/api/Assumption.html) interface has an additional override for the `invalidate` method to provide a message for debugging purposes.
* Deprecated `KeyInfo.Builder`. Use bitwise constants in the KeyInfo class instead. Introduced new flag KeyInfo.INSERTABLE to indicate that a key can be inserted at a particular location, but it does not yet exist.
* Deprecated `TruffleLanguage#getLanguageGlobal`, implement [top scopes](http://www.graalvm.org/truffle/javadoc/com/oracle/truffle/api/instrumentation/TruffleInstrument.Env.html#findTopScopes-java.lang.String-) instead.
* Deprecated `TruffleLanguage#findExportedSymbol`, use the [polyglot bindings](http://www.graalvm.org/truffle/javadoc/com/oracle/truffle/api/TruffleLanguage.Env.html#getPolyglotBindings--) TruffleLanguage.Env for exporting symbols into the polyglot scope explicitely. The polyglot scope no longer supports implicit exports, they should be exposed using [top scopes](http://www.graalvm.org/truffle/javadoc/com/oracle/truffle/api/instrumentation/TruffleInstrument.Env.html#findTopScopes-java.lang.String-) instead.
* Remove deprecated `TruffleInstrument#describeOptions` and TruffleLanguage#describeOptions
* Remove deprecated `TruffleLanguage.Env#lookupSymbol` without replacement.
* Remove deprecated `TruffleLanguage.Env#importSymbols`, use the polyglot bindings instead.
* Removed deprecated APIs and public debug classes in truffle.api.object and truffle.object packages, respectively.
* Removed internal truffle.object package from javadoc.
* Added the compiler directive [castExact](http://www.graalvm.org/truffle/javadoc/com/oracle/truffle/api/CompilerDirectives.html#castExact-java.lang.Object-java.lang.Class-).
* Added skipped exception types: `IndexOutOfBoundsException`, `BufferOverflowException`, and `BufferUnderflowException`.
* Introduced support for the experimental automated monomorphization feature:
    * The [Node.reportPolymorphicSpecialize](http://www.graalvm.org/truffle/javadoc/com/oracle/truffle/api/nodes/Node.html#reportPolymorphicSpecialize) method which notifies the runtime that a node has specialized to a more polymorphic state.
    * The [ReportPolymorphism](http://www.graalvm.org/truffle/javadoc/com/oracle/truffle/api/dsl/ReportPolymorphism.html) and [ReportPolymorphism.Exclude](http://www.graalvm.org/truffle/javadoc/com/oracle/truffle/api/dsl/ReportPolymorphism.Exclude.html) annotations which the DSL uses to generate (or not generate) calls to [Node.reportPolymorphicSpecialize](http://www.graalvm.org/truffle/javadoc/com/oracle/truffle/api/nodes/Node.html#reportPolymorphicSpecialize--).
* Added `TruffleException.getSourceLocation()` for syntax errors which don't have a `Node`.
* Changed member lookup on `Class` host objects (as obtained by e.g. `obj.getClass()`) to expose `Class` instance members, while `TruffleLanguage.Env.lookupHostSymbol(String)` returns a companion object providing the static members of the class and serving as a constructor.



## Version 0.32

* Added [SuspendAnchor](http://www.graalvm.org/truffle/javadoc/com/oracle/truffle/api/debug/SuspendAnchor.html) enum class that describes where, within a guest language source section, the suspend position is and [Breakpoint.Builder.suspendAnchor()](http://www.graalvm.org/truffle/javadoc/com/oracle/truffle/api/debug/Breakpoint.Builder.html#suspendAnchor-com.oracle.truffle.api.debug.SuspendAnchor-) to be able to break before or after the source section.
* Deprecated `SuspendedEvent.isHaltedBefore()`, [SuspendedEvent.getSuspendAnchor()](http://www.graalvm.org/truffle/javadoc/com/oracle/truffle/api/debug/SuspendedEvent.html#getSuspendAnchor--) is to be used instead.
* Added new interop message [REMOVE](http://www.graalvm.org/truffle/javadoc/com/oracle/truffle/api/interop/Message.html#REMOVE) with the appropriate foreign access methods [ForeignAccess.sendRemove](http://www.graalvm.org/truffle/javadoc/com/oracle/truffle/api/interop/ForeignAccess.html#sendRemove-com.oracle.truffle.api.nodes.Node-com.oracle.truffle.api.interop.TruffleObject-java.lang.Object-) and [KeyInfo.isRemovable flag](http://www.graalvm.org/truffle/javadoc/com/oracle/truffle/api/interop/KeyInfo.html#isRemovable-int-).
* Added [SourceFilter](http://www.graalvm.org/truffle/javadoc/com/oracle/truffle/api/instrumentation/SourceFilter.html) for source-only based filtering in instrumentation.
* Changed semantics of [UnexpectedResultException](http://www.graalvm.org/truffle/javadoc/com/oracle/truffle/api/nodes/UnexpectedResultException.html) when used in [Specialization#rewriteOn](http://www.graalvm.org/truffle/javadoc/com/oracle/truffle/api/dsl/Specialization.html#rewriteOn--) to indicate that a result is already available and no other specialization methods need to be invoked in Truffle DSL.

## Version 0.31

* Removed deprecated `com.oracle.truffle.api.source.LineLocation` class.
* Added `RootNode#isCaptureFramesForTrace()` to allow subclasses to configure capturing of frames in `TruffleException` instances and `TruffleStackTraceElement#getFrame()` to access the captured frames.
* [MaterializedFrame](http://www.graalvm.org/truffle/javadoc/com/oracle/truffle/api/frame/MaterializedFrame.html) changed to extend [VirtualFrame](http://www.graalvm.org/truffle/javadoc/com/oracle/truffle/api/frame/VirtualFrame.html), to be able to call methods taking `VirtualFrame` from behind Truffle boundary.
* Added [ExecutableNode](http://www.graalvm.org/truffle/javadoc/com/oracle/truffle/api/nodes/ExecutableNode.html), [TruffleLanguage.parse(InlineParsingRequest)](http://www.graalvm.org/truffle/javadoc/com/oracle/truffle/api/TruffleLanguage.html#parse-com.oracle.truffle.api.TruffleLanguage.InlineParsingRequest-) and [TruffleInstrument.Env.parseInline](http://www.graalvm.org/truffle/javadoc/com/oracle/truffle/api/instrumentation/TruffleInstrument.Env.html#parseInline-com.oracle.truffle.api.source.Source-com.oracle.truffle.api.nodes.Node-com.oracle.truffle.api.frame.MaterializedFrame-) to parse an inline code snippet at the provided location and produce an AST fragment that can be executed using frames valid at the provided location. `ParsingRequest.getLocation()` and `ParsingRequest.getFrame()` methods were deprecated in favor of `InlineParsingRequest`, `EventContext.parseInContext()` was deprecated in favor of `TruffleInstrument.Env.parseInline()`.
* [RootNode](http://www.graalvm.org/truffle/javadoc/com/oracle/truffle/api/nodes/RootNode.html) now extends [ExecutableNode](http://www.graalvm.org/truffle/javadoc/com/oracle/truffle/api/nodes/ExecutableNode.html).
* Removed deprecated methods `TruffleLanguage.parse(Source, Node, String...)` and `TruffleLanguage.evalInContext(Source, Node, MaterializedFrame)` and constructor `RootNode(Class, SourceSection, FrameDescriptor)`.
* Java Interop now wraps exceptions thrown by Java method invocations in host exceptions.
* Added [JavaInterop.isHostException](http://www.graalvm.org/truffle/javadoc/com/oracle/truffle/api/interop/java/JavaInterop.html#isHostException-java.lang.Throwable-) and [JavaInterop.asHostException](http://www.graalvm.org/truffle/javadoc/com/oracle/truffle/api/interop/java/JavaInterop.html#asHostException-java.lang.Throwable-) to identify and unwrap host exceptions, respectively.
* Added support for `TruffleLanguage` context pre-initialization in the native image. To support context pre-initialization a language has to implement the [patchContext](http://www.graalvm.org/truffle/javadoc/com/oracle/truffle/api/TruffleLanguage#patchContext-C-com.oracle.truffle.api.TruffleLanguage.Env-) method.
* The profiler infrastructure (`CPUSampler`, `CPUTracer` and `MemoryTracer`) moved to a new tools suite.
* Added [LanguageInfo.isInternal](http://www.graalvm.org/truffle/javadoc/com/oracle/truffle/api/nodes/LanguageInfo.html#isInternal--)
* Removed special Java interop support for `java.util.Map`.
* Added a mechanism to unwind execution nodes in instrumentation by [EventContext.createUnwind](http://www.graalvm.org/truffle/javadoc/com/oracle/truffle/api/instrumentation/EventContext.html#createUnwind-java.lang.Object-), [ExecutionEventListener.onUnwind](http://www.graalvm.org/truffle/javadoc/com/oracle/truffle/api/instrumentation/ExecutionEventListener.html#onUnwind-com.oracle.truffle.api.instrumentation.EventContext-com.oracle.truffle.api.frame.VirtualFrame-java.lang.Object-), [ExecutionEventNode.onUnwind](http://www.graalvm.org/truffle/javadoc/com/oracle/truffle/api/instrumentation/ExecutionEventNode.html#onUnwind-com.oracle.truffle.api.frame.VirtualFrame-java.lang.Object-) and [ProbeNode.onReturnExceptionalOrUnwind](http://www.graalvm.org/truffle/javadoc/com/oracle/truffle/api/instrumentation/ProbeNode.html#onReturnExceptionalOrUnwind-com.oracle.truffle.api.frame.VirtualFrame-java.lang.Throwable-boolean-). [ProbeNode.UNWIND_ACTION_REENTER](http://www.graalvm.org/truffle/javadoc/com/oracle/truffle/api/instrumentation/ProbeNode.html#UNWIND_ACTION_REENTER) constant added.
* Deprecated `ProbeNode.onReturnExceptional()` in favor of `ProbeNode.onReturnExceptionalOrUnwind()`.
* The wrapper node specification has changed, see [ProbeNode](http://www.graalvm.org/truffle/javadoc/com/oracle/truffle/api/instrumentation/ProbeNode.html). If the annotation processor is used (`@Instrumentable` annotation) then just a recompile is required. Manually written wrappers need to be updated.
* Added [SuspendedEvent.prepareUnwindFrame](http://www.graalvm.org/truffle/javadoc/com/oracle/truffle/api/debug/SuspendedEvent.html#prepareUnwindFrame-com.oracle.truffle.api.debug.DebugStackFrame-) to unwind frame(s) during debugging.
* Added [DebuggerTester](http://www.graalvm.org/truffle/javadoc/com/oracle/truffle/api/debug/DebuggerTester.html#DebuggerTester-org.graalvm.polyglot.Context.Builder-) constructor that takes `Context.Builder`.
* Removed deprecated [DebuggerTester](http://www.graalvm.org/truffle/javadoc/com/oracle/truffle/api/debug/DebuggerTester.html) constructor that takes the legacy `PolyglotEngine.Builder`.
* Removed deprecated methods in `JavaInterop`: `isNull`, `isArray`, `isBoxed`, `unbox`, `getKeyInfo`.
* Disallowed `null` as `FrameSlot` identifier.
* Removed deprecated `FrameSlot` constructor and `FrameDescriptor.create` methods.
* Changed the behavior of exception handling (TruffleException) to capture stack frames lazily

## Version 0.30

* Truffle languages are being [finalized](http://www.graalvm.org/truffle/javadoc/com/oracle/truffle/api/TruffleLanguage##finalizeContext-C-) before disposal. This allows languages to run code with all languages still in a valid state. It is no longer allowed to access other languages during language disposal.
* Truffle languages can now declare dependent languages. This allows to take influence on the disposal order.
* All classes of the [com.oracle.truffle.api.metadata](http://www.graalvm.org/truffle/javadoc/com/oracle/truffle/api/metadata/package-summary.html) package were deprecated. As a replacement use [Scope](http://www.graalvm.org/truffle/javadoc/com/oracle/truffle/api/Scope.html), [TruffleLanguage.findLocalScopes](http://www.graalvm.org/truffle/javadoc/com/oracle/truffle/api/TruffleLanguage.html#findLocalScopes-C-com.oracle.truffle.api.nodes.Node-com.oracle.truffle.api.frame.Frame-) and [TruffleInstrument.Env.findLocalScopes](http://www.graalvm.org/truffle/javadoc/com/oracle/truffle/api/instrumentation/TruffleInstrument.Env.html#findLocalScopes-com.oracle.truffle.api.nodes.Node-com.oracle.truffle.api.frame.Frame-) instead.
* Added the ability to access [top scopes](http://www.graalvm.org/truffle/javadoc/com/oracle/truffle/api/instrumentation/TruffleInstrument.Env.html#findTopScopes-java.lang.String-) of languages and [exported symbols](http://www.graalvm.org/truffle/javadoc/com/oracle/truffle/api/instrumentation/TruffleInstrument.Env.html#getExportedSymbols--) of the polyglot scope using the instrumentation API.
* Added the ability to access [top scopes](http://www.graalvm.org/truffle/javadoc/com/oracle/truffle/api/debug/DebuggerSession.html#getTopScope-java.lang.String-) and [exported symbols](http://www.graalvm.org/truffle/javadoc/com/oracle/truffle/api/debug/DebuggerSession.html#getExportedSymbols--) using the debugger API.
* Added the [and](graal/truffle/javadoc/com/oracle/truffle/api/instrumentation/SourceSectionFilter.Builder.html#and-com.oracle.truffle.api.instrumentation.SourceSectionFilter-) method to the [SourceSectionFilter Builder](http://www.graalvm.org/truffle/javadoc/com/oracle/truffle/api/instrumentation/SourceSectionFilter.Builder.html) which allows composing filters.
* Added the new profiler infrastructure, including the [CPU sampler](http://www.graalvm.org/truffle/javadoc/com/oracle/truffle/tools/profiler/CPUSampler.html), [CPU tracer](http://www.graalvm.org/truffle/javadoc/com/oracle/truffle/tools/profiler/CPUTracer.html) and an experimental [Memory tracer](http://www.graalvm.org/truffle/javadoc/com/oracle/truffle/tools/profiler/MemoryTracer.html).
* Added a new [TCK SPI](https://github.com/graalvm/graal/blob/master/truffle/docs/TCK.md) based on the org.graalvm.polyglot API to test a language inter-operability. To test the language inter-operability implement the [LanguageProvider](http://www.graalvm.org/truffle/javadoc/org/graalvm/polyglot/tck/LanguageProvider.html).
* Removed all deprecated API in com.oracle.truffle.api.dsl.
* New interop messages [HAS_KEYS](http://www.graalvm.org/truffle/javadoc/com/oracle/truffle/api/interop/Message.html#HAS_KEYS) and [IS_INSTANTIABLE](http://www.graalvm.org/truffle/javadoc/com/oracle/truffle/api/interop/Message.html#IS_INSTANTIABLE) added, with the appropriate foreign access methods [ForeignAccess.sendHasKeys](http://www.graalvm.org/truffle/javadoc/com/oracle/truffle/api/interop/ForeignAccess.html#sendHasKeys-com.oracle.truffle.api.nodes.Node-com.oracle.truffle.api.interop.TruffleObject-) and [ForeignAccess.sendIsInstantiable](http://www.graalvm.org/truffle/javadoc/com/oracle/truffle/api/interop/ForeignAccess.html#sendIsInstantiable-com.oracle.truffle.api.nodes.Node-com.oracle.truffle.api.interop.TruffleObject-).
* New interop foreign access factory [ForeignAccess.StandardFactory](http://www.graalvm.org/truffle/javadoc/com/oracle/truffle/api/interop/ForeignAccess.StandardFactory.html) replaces the version-specific factories, the deprecated ForeignAccess.Factory10 and ForeignAccess.Factory18 were removed, ForeignAccess.Factory26 was deprecated.
* [@MessageResolution](http://www.graalvm.org/truffle/javadoc/com/oracle/truffle/api/interop/MessageResolution.html) automatically applies default value to boolean HAS/IS messages depending on presence of message handlers of corresponding messages.
* Added instrumentation API for listening on contexts and threads changes: [Instrumenter.attachContextsListener](http://www.graalvm.org/truffle/javadoc/com/oracle/truffle/api/instrumentation/Instrumenter.html#attachContextsListener-T-boolean-), [ContextsListener](http://www.graalvm.org/truffle/javadoc/com/oracle/truffle/api/instrumentation/ContextsListener.html), [Instrumenter.attachThreadsListener](http://www.graalvm.org/truffle/javadoc/com/oracle/truffle/api/instrumentation/Instrumenter.html#attachThreadsListener-T-boolean-) and [ThreadsListener](http://www.graalvm.org/truffle/javadoc/com/oracle/truffle/api/instrumentation/ThreadsListener.html).
* Added debugger representation of a context [DebugContext](http://www.graalvm.org/truffle/javadoc/com/oracle/truffle/api/debug/DebugContext.html) and API for listening on contexts and threads changes: [DebuggerSession.setContextsListener](http://www.graalvm.org/truffle/javadoc/com/oracle/truffle/api/debug/DebuggerSession.html#setContextsListener-com.oracle.truffle.api.debug.DebugContextsListener-boolean-), [DebugContextsListener](http://www.graalvm.org/truffle/javadoc/com/oracle/truffle/api/debug/DebugContextsListener.html), [DebuggerSession.setThreadsListener](http://www.graalvm.org/truffle/javadoc/com/oracle/truffle/api/debug/DebuggerSession.html#setThreadsListener-com.oracle.truffle.api.debug.DebugThreadsListener-boolean-) and [DebugThreadsListener](http://www.graalvm.org/truffle/javadoc/com/oracle/truffle/api/debug/DebugThreadsListener.html).
* Added [TruffleContext.getParent](http://www.graalvm.org/truffle/javadoc/com/oracle/truffle/api/TruffleContext.html#getParent--) to provide the hierarchy of inner contexts.
* Added [TruffleLanguage.Env.getContext](http://www.graalvm.org/truffle/javadoc/com/oracle/truffle/api/TruffleLanguage.Env.html#getContext--) for use by language implementations to obtain the environment's polyglot context.

## Version 0.29

* [SourceSectionFilter.Builder.includeInternal](http://www.graalvm.org/truffle/javadoc/com/oracle/truffle/api/instrumentation/SourceSectionFilter.Builder.html#includeInternal-boolean-) added to be able to exclude internal code from instrumentation.
* Debugger step filtering is extended with [include of internal code](http://www.graalvm.org/truffle/javadoc/com/oracle/truffle/api/debug/SuspensionFilter.Builder.html#includeInternal-boolean-) and [source filter](http://www.graalvm.org/truffle/javadoc/com/oracle/truffle/api/debug/SuspensionFilter.Builder.html#sourceIs-java.util.function.Predicate-). By default, debugger now does not step into internal code, unless a step filter that is set to include internal code is applied.
* [DebugScope.getSourceSection](http://www.graalvm.org/truffle/javadoc/com/oracle/truffle/api/debug/DebugScope.html#getSourceSection--) added to provide source section of a scope.

## Version 0.28
4-Oct-2017

* Truffle languages may support [access](http://www.graalvm.org/truffle/javadoc/com/oracle/truffle/api/TruffleLanguage.html#isThreadAccessAllowed-java.lang.Thread-boolean-) to contexts from multiple threads at the same time. By default the language supports only single-threaded access.
* Languages now need to use the language environment to [create](http://www.graalvm.org/truffle/javadoc/com/oracle/truffle/api/TruffleLanguage.Env.html#createThread-java.lang.Runnable-) new threads for a context. Creating Threads using the java.lang.Thread constructor is no longer allowed and will be blocked in the next release.
* Added `JavaInterop.isJavaObject(Object)` method overload.
* Deprecated helper methods in `JavaInterop`: `isNull`, `isArray`, `isBoxed`, `unbox`, `getKeyInfo`. [ForeignAccess](http://www.graalvm.org/truffle/javadoc/com/oracle/truffle/api/interop/ForeignAccess.html) already provides equivalent methods: `sendIsNull`, `sendIsArray`, `sendIsBoxed`, `sendUnbox`, `sendKeyInfo`, respectively.
* Deprecated all String based API in Source and SourceSection and replaced it with CharSequence based APIs. Automated migration with Jackpot rules is available (run `mx jackpot --apply`).
* Added [Source.Builder.language](http://www.graalvm.org/truffle/javadoc/com/oracle/truffle/api/source/Source.Builder.html#language-java.lang.String-) and [Source.getLanguage](http://www.graalvm.org/truffle/javadoc/com/oracle/truffle/api/source/Source.html#getLanguage--) to be able to set/get source langauge in addition to MIME type.
* Added the [inCompilationRoot](http://www.graalvm.org/truffle/javadoc/com/oracle/truffle/api/CompilerDirectives.html#inCompilationRoot--) compiler directive.
* Deprecated TruffleBoundary#throwsControlFlowException and introduced TruffleBoundary#transferToInterpreterOnException.

## Version 0.27
16-Aug-2017

* The Truffle API now depends on the Graal SDK jar to also be on the classpath.
* Added an implementation of org.graalvm.polyglot API in Truffle.
* API classes in com.oracle.truffe.api.vm package will soon be deprecated. Use the org.graalvm.polyglot API instead.
* Added [SourceSectionFilter.Builder](http://www.graalvm.org/truffle/javadoc/com/oracle/truffle/api/instrumentation/SourceSectionFilter.Builderhtml).`rootNameIs(Predicate<String>)` to filter for source sections based on the name of the RootNode.
* Added [AllocationReporter](http://www.graalvm.org/truffle/javadoc/com/oracle/truffle/api/instrumentation/AllocationReporter.html) as a service for guest languages to report allocation of guest language values.
* Added [Instrumenter.attachAllocationListener](http://www.graalvm.org/truffle/javadoc/com/oracle/truffle/api/instrumentation/Instrumenter.html#attachAllocationListener-com.oracle.truffle.api.instrumentation.AllocationEventFilter-T-), [AllocationEventFilter](http://www.graalvm.org/truffle/javadoc/com/oracle/truffle/api/instrumentation/AllocationEventFilter.html), [AllocationListener](http://www.graalvm.org/truffle/javadoc/com/oracle/truffle/api/instrumentation/AllocationListener.html) and [AllocationEvent](http://www.graalvm.org/truffle/javadoc/com/oracle/truffle/api/instrumentation/AllocationEvent.html) for profilers to be able to track creation and size of guest language values.
* Added [RootNode.getCurrentContext](http://www.graalvm.org/truffle/javadoc/com/oracle/truffle/api/nodes/RootNode.html), [TruffleLanguage.getCurrentLanguage(Class)](http://www.graalvm.org/truffle/javadoc/com/oracle/truffle/api/TruffleLanguage.html), [TruffleLanguage.getCurrentContext(Class)](http://www.graalvm.org/truffle/javadoc/com/oracle/truffle/api/TruffleLanguage.html) to allow static lookups of the language and context.
* Added an id property to [TruffleLanguage.Registration](http://www.graalvm.org/truffle/javadoc/com/oracle/truffle/api/TruffleLanguage.Registration#id) to specify a unique identifier for each language. If not specified getName().toLowerCase() will be used. The registration id will be mandatory in future releases.
* Added an internal property to [TruffleLanguage.Registration](http://www.graalvm.org/truffle/javadoc/com/oracle/truffle/api/TruffleLanguage.Registration#internal) to specify whether a language is intended for internal use only. For example the Truffle Native Function Interface is a language that should be used from other languages only.
* Added an internal property to [TruffleInstrument.Registration](http://www.graalvm.org/truffle/javadoc/com/oracle/truffle/api/instrumentation/TruffleInstrument.Registration#internal) to specify whether a internal is intended for internal use by other instruments or languages only.
* Added the ability to describe options for languages and instruments using [TruffleLanguage.getOptionDescriptors()](http://www.graalvm.org/truffle/javadoc/com/oracle/truffle/api/TruffleLanguage.html) and [TruffleInstrument.getOptionDescriptors](http://www.graalvm.org/truffle/javadoc/com/oracle/truffle/api/instrumentation/TruffleInstrument.html). User provided options are available to the language using TruffleLanguage.Env.getOptions() and TruffleInstrument.Env.getOptions().
* Added JavaInterop.isJavaObject(TruffleObject) and JavaInterop.asJavaObject(TruffleObject) to check and convert back to host language object from a TruffleObject.
* Added [TruffleException](http://www.graalvm.org/truffle/javadoc/com/oracle/truffle/api/TruffleException.html) to allow languages to throw standardized error information.
* [Guest language stack traces](http://www.graalvm.org/truffle/javadoc/com/oracle/truffle/api/TruffleStackTraceElement.html) are now collected automatically for each exception thrown and passed through a CallTarget.
* Added RootNode.isInternal to indicate if a RootNode is considered internal and should not be shown to the guest language programmer.
* Added TruffleLanguage.lookupSymbol to be implemented by languages to support language agnostic lookups in the top-most scope.
* Added TruffleLanguage.Env.getApplicationArguments() to access application arguments specified by the user.
* Added [@Option](http://www.graalvm.org/truffle/javadoc/com/oracle/truffle/api/Option.html) annotation to allow simple declaration of options in TruffleLanguage or TruffleInstrument subclasses.
* Added [TruffleLanguage.RunWithPolyglotRule](http://www.graalvm.org/truffle/javadoc/com/oracle/truffle/tck/TruffleRunner.RunWithPolyglotRule.html) JUnit rule to allow running unit tests in the context of a polyglot engine.
* Added implementationName property to [TruffleLanguage.Registration](http://www.graalvm.org/truffle/javadoc/com/oracle/truffle/api/TruffleLanguage.Registration#implementationName) to specify a human readable name of the language implementation name.
* Added TruffleLanguage.Env.lookupSymbol(String) to be used by other languages to support language lookups in their top-most scope.
* Added TruffleLanguage.Env.lookupHostSymbol(String) to be used by other languages to support language lookups from the host language.
* Added TruffleLanguage.Env.isHostLookupAllowed() to find out whether host lookup is generally allowed.
* Added Node#notifyInserted(Node) to notify the instrumentation framework about changes in the AST after the first execution.
* Added TruffleLanguage.Env.newContextBuilder() that allows guest languages to create inner language contexts/environments by returning TruffleContext instances.
* Added a concept of breakpoints shared accross sessions, associated with Debugger instance: [Debugger.install](http://www.graalvm.org/truffle/javadoc/com/oracle/truffle/api/debug/Debugger.html#install-com.oracle.truffle.api.debug.Breakpoint-), [Debugger.getBreakpoints](http://www.graalvm.org/truffle/javadoc/com/oracle/truffle/api/debug/Debugger.html#getBreakpoints--) and a possibility to listen on breakpoints changes: [Debugger.PROPERTY_BREAKPOINTS](http://www.graalvm.org/truffle/javadoc/com/oracle/truffle/api/debug/Debugger.html#PROPERTY_BREAKPOINTS), [Debugger.addPropertyChangeListener](http://www.graalvm.org/truffle/javadoc/com/oracle/truffle/api/debug/Debugger.html#addPropertyChangeListener-java.beans.PropertyChangeListener-) and [Debugger.removePropertyChangeListener](http://www.graalvm.org/truffle/javadoc/com/oracle/truffle/api/debug/Debugger.html#removePropertyChangeListener-java.beans.PropertyChangeListener-). [Breakpoint.isModifiable](http://www.graalvm.org/truffle/javadoc/com/oracle/truffle/api/debug/Breakpoint.html#isModifiable--) added to be able to distinguish the shared read-only copy of installed Breakpoints.
* [TruffleInstrument.Env.getLanguages()](http://www.graalvm.org/truffle/javadoc/com/oracle/truffle/api/instrumentation/TruffleInstrument.Env.html#getLanguages--) returns languages by their IDs instead of MIME types when the new polyglot API is used.
* Deprecated [ExactMath.addExact(int, int)](http://www.graalvm.org/truffle/javadoc/com/oracle/truffle/api/ExactMath.html#addExact-int-int-), [ExactMath.addExact(long, long)](http://www.graalvm.org/truffle/javadoc/com/oracle/truffle/api/ExactMath.html#addExact-long-long-), [ExactMath.subtractExact(int, int)](http://www.graalvm.org/truffle/javadoc/com/oracle/truffle/api/ExactMath.html#subtractExact-int-int-), [ExactMath.subtractExact(long, long)](http://www.graalvm.org/truffle/javadoc/com/oracle/truffle/api/ExactMath.html#subtractExact-long-long-), [ExactMath.multiplyExact(int, int)](http://www.graalvm.org/truffle/javadoc/com/oracle/truffle/api/ExactMath.html#multiplyExact-int-int-), [ExactMath.multiplyExact(long, long)](http://www.graalvm.org/truffle/javadoc/com/oracle/truffle/api/ExactMath.html#multiplyExact-long-long-). Users can replace these with java.lang.Math utilities of same method names.

## Version 0.26
18-May-2017

* Language can provide additional services and instruments can [look them up](http://www.graalvm.org/truffle/javadoc/com/oracle/truffle/api/instrumentation/TruffleInstrument.Env.html#lookup).
* Renamed `DebugValue.isWriteable` to [DebugValue.isWritable](http://www.graalvm.org/truffle/javadoc/com/oracle/truffle/api/debug/DebugValue.html#isWritable--) to fix spelling.
* [Breakpoint.setCondition](http://www.graalvm.org/truffle/javadoc/com/oracle/truffle/api/debug/Breakpoint.html#setCondition-java.lang.String-) does not throw the IOException any more.
* Added new message [Message.KEY_INFO](http://www.graalvm.org/truffle/javadoc/com/oracle/truffle/api/interop/Message.html#KEY_INFO), and an argument to [Message.KEYS](http://www.graalvm.org/truffle/javadoc/com/oracle/truffle/api/interop/Message.html#KEYS) specifying whether internal keys should be provided. The appropriate foreign access [ForeignAccess.sendKeyInfo](http://www.graalvm.org/truffle/javadoc/com/oracle/truffle/api/interop/ForeignAccess.html#sendKeyInfo-com.oracle.truffle.api.nodes.Node-com.oracle.truffle.api.interop.TruffleObject-java.lang.Object-), [ForeignAccess.sendKeys](http://www.graalvm.org/truffle/javadoc/com/oracle/truffle/api/interop/ForeignAccess.html#sendKeys-com.oracle.truffle.api.nodes.Node-com.oracle.truffle.api.interop.TruffleObject-boolean-) and a new factory [ForeignAccess.Factory26](http://www.graalvm.org/truffle/javadoc/com/oracle/truffle/api/interop/ForeignAccess.Factory26.html).
* A new [KeyInfo](http://www.graalvm.org/truffle/javadoc/com/oracle/truffle/api/interop/KeyInfo.html) utility class added to help with dealing with bit flags.
* Added new Java interop utility methods: [JavaInterop.getKeyInfo](http://www.graalvm.org/truffle/javadoc/com/oracle/truffle/api/interop/java/JavaInterop.html#getKeyInfo-com.oracle.truffle.api.interop.TruffleObject-java.lang.Object-) and [JavaInterop.getMapView](http://www.graalvm.org/truffle/javadoc/com/oracle/truffle/api/interop/java/JavaInterop.html#getMapView-java.util.Map-boolean-).
* Added [metadata](http://www.graalvm.org/truffle/javadoc/com/oracle/truffle/api/metadata/package-summary.html) package, intended for APIs related to guest language structure and consumed by tools.
* Added [ScopeProvider](http://www.graalvm.org/truffle/javadoc/com/oracle/truffle/api/metadata/ScopeProvider.html) to provide a hierarchy of scopes enclosing the given node. The scopes are expected to contain variables valid at the associated node.
* Added [Scope](http://www.graalvm.org/truffle/javadoc/com/oracle/truffle/api/metadata/Scope.html) for instruments to get a list of scopes enclosing the given node. The scopes contain variables valid at the provided node.
* Added [DebugScope](http://www.graalvm.org/truffle/javadoc/com/oracle/truffle/api/debug/DebugScope.html), [DebugStackFrame.getScope](http://www.graalvm.org/truffle/javadoc/com/oracle/truffle/api/debug/DebugStackFrame.html#getScope--) and [DebugValue.getScope](http://www.graalvm.org/truffle/javadoc/com/oracle/truffle/api/debug/DebugValue.html#getScope--) to allow debuggers to retrieve the scope information and associated variables.
* Deprecated [DebugStackFrame.iterator](http://www.graalvm.org/truffle/javadoc/com/oracle/truffle/api/debug/DebugStackFrame.html) and [DebugStackFrame.getValue](http://www.graalvm.org/truffle/javadoc/com/oracle/truffle/api/debug/DebugStackFrame.html), [DebugStackFrame.getScope](http://www.graalvm.org/truffle/javadoc/com/oracle/truffle/api/debug/DebugStackFrame.html#getScope--) is to be used instead.
* Added [Cached.dimensions()](http://www.graalvm.org/truffle/javadoc/com/oracle/truffle/api/dsl/Cached.html) to specify compilation finalness of cached arrays.
* [SuspendedEvent.prepareStepOut](http://www.graalvm.org/truffle/javadoc/com/oracle/truffle/api/debug/SuspendedEvent.html#prepareStepOut-int-) has a `stepCount` argument for consistency with other prepare methods. The no-argument method is deprecated.
* Multiple calls to `SuspendedEvent.prepare*()` methods accumulate the requests to create a composed action. This allows creation of debugging meta-actions.
* [JavaInterop.toJavaClass](http://www.graalvm.org/truffle/javadoc/com/oracle/truffle/api/interop/java/JavaInterop.html#toJavaClass) can find proper Java class for a wrapped object
* Added environment methods TruffleLanguage.Env.getLanguages(), TruffleLanguage.Env.getInstruments(), TruffleInstrument.Env.getLanguages(), TruffleInstrument.Env.getInstruments() that allows languages or instruments to inspect some basic information about other installed languages or instruments.
* Added lookup methods TruffleLanguage.Env.lookup(LanguageInfo, Class), TruffleLanguage.Env.lookup(InstrumentInfo, Class), TruffleInstrument.Env.lookup(LanguageInfo, Class) and TruffleInstrument.Env.lookup(InstrumentInfo, Class) that allows the exchange of services between instruments and languages.
* Added [EventContext.isLanguageContextInitialized](http://www.graalvm.org/truffle/javadoc/com/oracle/truffle/api/instrumentation/EventContext.html#isLanguageContextInitialized--) to be able to test language context initialization in instruments.
* Added [SuspensionFilter](http://www.graalvm.org/truffle/javadoc/com/oracle/truffle/api/debug/SuspensionFilter.html) class, [DebuggerSession.setSteppingFilter](http://www.graalvm.org/truffle/javadoc/com/oracle/truffle/api/debug/DebuggerSession.html#setSteppingFilter-com.oracle.truffle.api.debug.SuspensionFilter-) and [SuspendedEvent.isLanguageContextInitialized](http://www.graalvm.org/truffle/javadoc/com/oracle/truffle/api/debug/SuspendedEvent.html#isLanguageContextInitialized--) to be able to ignore language context initialization during debugging.

## Version 0.25
3-Apr-2017

* Added [Instrumenter.attachOutConsumer](http://www.graalvm.org/truffle/javadoc/com/oracle/truffle/api/instrumentation/Instrumenter.html#attachOutConsumer-T-) and [Instrumenter.attachErrConsumer](http://www.graalvm.org/truffle/javadoc/com/oracle/truffle/api/instrumentation/Instrumenter.html#attachErrConsumer-T-) to receive output from executions run in the associated PolyglotEngine.
* [JavaInterop.asTruffleObject](http://www.graalvm.org/truffle/javadoc/com/oracle/truffle/api/interop/java/JavaInterop.html#asTruffleObject-java.lang.Object-) lists methods as keys
* Deprecated `TypedObject` interface
* Added [PolyglotRuntime](http://www.graalvm.org/truffle/javadoc/com/oracle/truffle/api/vm/PolyglotRuntime.html) for global configuration and to allow engines share resources. The runtime of a PolyglotEngine can be configured using [PolyglotEngine](http://www.graalvm.org/truffle/javadoc/com/oracle/truffle/api/vm/PolyglotEngine.html)`.newBuilder().runtime(runtime).build()`.
* The `getInstruments()` method has been moved from the [PolyglotEngine](http://www.graalvm.org/truffle/javadoc/com/oracle/truffle/api/vm/PolyglotEngine.html) to [PolyglotRuntime](http://www.graalvm.org/truffle/javadoc/com/oracle/truffle/api/vm/PolyglotRuntime.html).
* [TruffleLanguage](http://www.graalvm.org/truffle/javadoc/com/oracle/truffle/api/TruffleLanguage.html) now requires a public default constructor instead of a singleton field named INSTANCE.
* [TruffleLanguage](http://www.graalvm.org/truffle/javadoc/com/oracle/truffle/api/TruffleLanguage.html) now requires a public no argument constructor instead of a singleton field named INSTANCE.
* The [TruffleLanguage](http://www.graalvm.org/truffle/javadoc/com/oracle/truffle/api/TruffleLanguage.html) instance can now be used to share code and assumptions between engine instances. See the TruffleLanguage javadoc for details.
* Added a new constructor to [RootNode](http://www.graalvm.org/truffle/javadoc/com/oracle/truffle/api/nodes/RootNode.html) with a [TruffleLanguage](http://www.graalvm.org/truffle/javadoc/com/oracle/truffle/api/TruffleLanguage.html) instance as argument. The current constructor was deprecated.  
* Added [RootNode.getLanguage(Class)](http://www.graalvm.org/truffle/javadoc/com/oracle/truffle/api/nodes/RootNode.html) to access the current language implementation instance.
* Added [RootNode.getLanguageInfo](http://www.graalvm.org/truffle/javadoc/com/oracle/truffle/api/nodes/RootNode.html) to access public information about the associated language.
* Added [TruffleLanguage.ContextReference](http://www.graalvm.org/truffle/javadoc/com/oracle/truffle/api/TruffleLanguage.html) class and [TruffleLanguage.getContextReference](http://www.graalvm.org/truffle/javadoc/com/oracle/truffle/api/TruffleLanguage.html).
* Added [Value.getMetaObject](http://www.graalvm.org/truffle/javadoc/com/oracle/truffle/api/vm/TruffleLanguage.html) and [Value.getSouceLocation](http://www.graalvm.org/truffle/javadoc/com/oracle/truffle/api/vm/TruffleLanguage.html)
* Deprecated [RootNode.getExecutionContext](http://www.graalvm.org/truffle/javadoc/com/oracle/truffle/api/nodes/RootNode.html)
* Deprecated [TruffleLanguage.createFindContextNode](http://www.graalvm.org/truffle/javadoc/com/oracle/truffle/api/TruffleLanguage.html) and [TruffleLanguage.findContext](http://www.graalvm.org/truffle/javadoc/com/oracle/truffle/api/TruffleLanguage.html).
* Deprecated [Node.getLanguage](http://www.graalvm.org/truffle/javadoc/com/oracle/truffle/api/nodes/Node.html).
* Deprecated [MessageResolution.language](http://www.graalvm.org/truffle/javadoc/com/oracle/truffle/api/nodes/Node.html) without replacement. (jackpot rule available)
* Deprecated [ExecutionContext](http://www.graalvm.org/truffle/javadoc/com/oracle/truffle/api/ExecutionContext.html), use RootNode#getCompilerOptions().
* Added [TruffleInstrument.Registration.services()](http://www.graalvm.org/truffle/javadoc/com/oracle/truffle/api/instrumentation/TruffleInstrument.Registration#services) to support declarative registration of services
* Deprecated internal class DSLOptions. Will be removed in the next release.
* Deprecated [Shape.getData()](http://www.graalvm.org/truffle/javadoc/com/oracle/truffle/api/object/Shape.html) and [ObjectType.createShapeData(Shape)](http://www.graalvm.org/truffle/javadoc/com/oracle/truffle/api/object/ObjectType.html) without replacement.
* Added [TruffleRunner](http://www.graalvm.org/truffle/javadoc/com/oracle/truffle/tck/TruffleRunner.html) JUnit runner for unit testing Truffle compilation.

## Version 0.24
1-Mar-2017
* Added possibility to activate/deactivate breakpoints via [DebuggerSession.setBreakpointsActive](http://www.graalvm.org/truffle/javadoc/com/oracle/truffle/api/debug/DebuggerSession.html#setBreakpointsActive-boolean-) and get the active state via [DebuggerSession.isBreakpointsActive](http://www.graalvm.org/truffle/javadoc/com/oracle/truffle/api/debug/DebuggerSession.html#isBreakpointsActive--).
* Deprecated the send methods in [ForeignAccess](http://www.graalvm.org/truffle/javadoc/com/oracle/truffle/api/interop/ForeignAccess.html) and added a a new version that does not require a frame parameter. ([Jackpot](https://bitbucket.org/jlahoda/jackpot30/wiki/Home) rule for automatic migration available)
* Made [@NodeChild](http://www.graalvm.org/truffle/javadoc/com/oracle/truffle/api/dsl/NodeChild.html) and [@NodeField](http://www.graalvm.org/truffle/javadoc/com/oracle/truffle/api/dsl/NodeField.html) annotations repeatable
* Added Truffle Native Function Interface.
* Abstract deprecated methods in [NodeClass](http://www.graalvm.org/truffle/javadoc/com/oracle/truffle/api/nodes/NodeClass.html) have default implementation
* Added [RootNode.cloneUninitialized](http://www.graalvm.org/truffle/javadoc/com/oracle/truffle/api/nodes/RootNode.html) that allows an optimizing runtime to efficiently create uninitialized clones of root nodes on demand.

## Version 0.23
1-Feb-2017
* Incompatible: Removed most of deprecated APIs from the [com.oracle.truffle.api.source package](http://www.graalvm.org/truffle/javadoc/com/oracle/truffle/api/source/package-summary.html).
* Enabled the new flat generated code layout for Truffle DSL as default. To use it just recompile your guest language with latest Truffle annotation processor. The new layout uses a bitset to encode the states of specializations instead of using a node chain for efficiency. The number of specializations per operation is now limited to 127 (with no implicit casts used). All changes in the new layout are expected to be compatible with the old layout. The optimization strategy for implicit casts and fallback handlers changed and might produce different peak performance results.
* Deprecated the frame argument for [IndirectCallNode](http://www.graalvm.org/truffle/javadoc/com/oracle/truffle/api/nodes/IndirectCallNode.html) and [DirectCallNode](http://www.graalvm.org/truffle/javadoc/com/oracle/truffle/api/nodes/DirectCallNode.html). The frame argument is no longer required.
* Deprecated [FrameInstance](http://www.graalvm.org/truffle/javadoc/com/oracle/truffle/api/frame/FrameInstance.html).getFrame(FrameAccess, boolean). Usages need to be replaced by FrameInstance.getFrame(FrameAccess). The slowPath parameter was removed without replacement.
* Deprecated FrameAccess.NONE without replacement.
* [FrameInstance](http://www.graalvm.org/truffle/javadoc/com/oracle/truffle/api/frame/FrameInstance.html).getFrame now throws an AssertionError if a local variable of a frame was written in READ_ONLY frame access mode.

## Version 0.22
13-Jan-2017
* [TruffleLanguage.isVisible](http://www.graalvm.org/truffle/javadoc/com/oracle/truffle/api/TruffleLanguage.html#isVisible-C-java.lang.Object-) allows languages to control printing of values in interactive environments
* [PolyglotEngine](http://www.graalvm.org/truffle/javadoc/com/oracle/truffle/api/vm/PolyglotEngine.html)`.findGlobalSymbols` that returns `Iterable`
* [TruffleLanguage](http://www.graalvm.org/truffle/javadoc/com/oracle/truffle/api/TruffleLanguage.html)`.importSymbols` that returns `Iterable`
* [RootNode.setCallTarget](http://www.graalvm.org/truffle/javadoc/com/oracle/truffle/api/nodes/RootNode.html#setCallTarget-com.oracle.truffle.api.RootCallTarget-) is deprecated
* Generic parsing method [TruffleLanguage](http://www.graalvm.org/truffle/javadoc/com/oracle/truffle/api/TruffleLanguage.html).`parse(`[ParsingRequest](http://www.graalvm.org/truffle/javadoc/com/oracle/truffle/api/TruffleLanguage.ParsingRequest.html) `)` replaces now deprecated multi-argument `parse` method.
* Added [TruffleLanguage.findMetaObject](http://www.graalvm.org/truffle/javadoc/com/oracle/truffle/api/TruffleLanguage.html#findMetaObject-C-java.lang.Object-) and [DebugValue.getMetaObject](http://www.graalvm.org/truffle/javadoc/com/oracle/truffle/api/debug/DebugValue.html#getMetaObject--) to retrieve a meta-object of a value.
* Added [TruffleLanguage.findSourceLocation](http://www.graalvm.org/truffle/javadoc/com/oracle/truffle/api/TruffleLanguage.html#findSourceLocation-C-java.lang.Object-) and [DebugValue.getSourceLocation](http://www.graalvm.org/truffle/javadoc/com/oracle/truffle/api/debug/DebugValue.html#getSourceLocation--) to retrieve a source section where a value is declared.
* Added [TruffleLanguage.Registration.interactive()](http://www.graalvm.org/truffle/javadoc/com/oracle/truffle/api/TruffleLanguage.Registration.html#interactive--) and [PolyglotEngine.Language.isInteractive()](http://www.graalvm.org/truffle/javadoc/com/oracle/truffle/api/vm/PolyglotEngine.Language.html#isInteractive--) to inform about language interactive capability
* Deprecated the @[Specialization](http://www.graalvm.org/truffle/javadoc/com/oracle/truffle/api/dsl/Specialization.html) contains attribute and renamed it to replaces.
* Deprecated @[ShortCircuit](http://www.graalvm.org/truffle/javadoc/com/oracle/truffle/api/dsl/ShortCircuit.html) DSL annotation without replacement. It is recommended to implement short circuit nodes manually without using the DSL.
* Added Truffle DSL [introspection API](http://www.graalvm.org/truffle/javadoc/com/oracle/truffle/api/dsl/Introspection.html) that provides runtime information for specialization activation and cached data.

## Version 0.21
6-Dec-2016
* Added [Source.isInteractive()](http://www.graalvm.org/truffle/javadoc/com/oracle/truffle/api/source/Source.html#isInteractive--) to inform languages of a possibility to use polyglot engine streams during execution.
* Unavailable [SourceSection](http://www.graalvm.org/truffle/javadoc/com/oracle/truffle/api/source/SourceSection.html)s created by different calls to createUnavailableSection() are no longer equals(). This means builtins can share a single Source and call createUnavailableSection() for each builtin to be considered different in instrumentation.

## Version 0.20
23-Nov-2016
* Deprecated [Node.getAtomicLock()](http://www.graalvm.org/truffle/javadoc/com/oracle/truffle/api/nodes/Node.html#getAtomicLock--) and replaced it with Node.getLock() which returns a Lock.
* Switching the source and target levels to 1.8
* Significant improvements in Java/Truffle interop

## Version 0.19
27-Oct-2016
* New helper methods in [JavaInterop](http://www.graalvm.org/truffle/javadoc/com/oracle/truffle/api/interop/java/JavaInterop.html): `isArray`, `isBoxed`, `isNull`, `isPrimitive`, `unbox`, `asTruffleValue`.
* Relaxed the restrictions for calling methods on [SuspendedEvent](http://www.graalvm.org/truffle/javadoc/com/oracle/truffle/api/debug/SuspendedEvent.html) and [DebugStackFrame](http://www.graalvm.org/truffle/javadoc/com/oracle/truffle/api/debug/DebugStackFrame.html) from other threads than the execution thread. Please see the javadoc of the individual methods for details.

## Version 0.18
1-Oct-2016
* Added [Instrumenter](http://www.graalvm.org/truffle/javadoc/com/oracle/truffle/api/instrumentation/Instrumenter.html).querySourceSections(SourceSectionFilter) to get a filtered list of loaded instances.
* Added [SourceSectionFilter](http://www.graalvm.org/truffle/javadoc/com/oracle/truffle/api/instrumentation/SourceSectionFilter.html).ANY, which always matches.
* Added [Message.KEYS](http://www.graalvm.org/truffle/javadoc/com/oracle/truffle/api/interop/Message.html#KEYS) to let languages enumerate properties of its objects
* Deprecated [LineLocation](http://www.graalvm.org/truffle/javadoc/com/oracle/truffle/api/source/LineLocation.html), [SourceSection](http://www.graalvm.org/truffle/javadoc/com/oracle/truffle/api/source/SourceSection.html).getLineLocation(), [Source](http://www.graalvm.org/truffle/javadoc/com/oracle/truffle/api/source/Source.html).createLineLocation(int) without replacement.
* Deprecated [SourceSection](http://www.graalvm.org/truffle/javadoc/com/oracle/truffle/api/source/SourceSection.html).getShortDescription(); users can replace uses with their own formatting code.
* Deprecated [SourceSection](http://www.graalvm.org/truffle/javadoc/com/oracle/truffle/api/source/SourceSection.html).createUnavailable(String, String) and replaced it with.
* Added [Source](http://www.graalvm.org/truffle/javadoc/com/oracle/truffle/api/source/Source.html).createUnavailableSection(), [SourceSection](http://www.graalvm.org/truffle/javadoc/com/oracle/truffle/api/source/SourceSection.html).isAvailable() to find out whether a source section is available.
* [SourceSection](http://www.graalvm.org/truffle/javadoc/com/oracle/truffle/api/source/SourceSection.html).createSourceSection(int,int) now only throws IllegalArgumentExceptions if indices that are out of bounds with the source only when assertions (-ea) are enabled.
* Deprecated [Source](http://www.graalvm.org/truffle/javadoc/com/oracle/truffle/api/source/Source.html).createSection(int, int, int, int)

## Version 0.17
1-Sep-2016

#### Removals, Deprecations and Breaking Changes

* This release removes many deprecated APIs and is thus slightly incompatible
  * Remove deprecated instrumentation API package `com.oracle.truffle.api.instrument` and all its classes.
  * Remove deprecated API method [TruffleLanguage](http://www.graalvm.org/truffle/javadoc/com/oracle/truffle/api/TruffleLanguage.html)`.isInstrumentable(Node)`, `TruffleLanguage.getVisualizer()`, `TruffleLanguage.createWrapperNode()`, `TruffleLanguage.Env.instrumenter()`, `RootNode.applyInstrumentation()`
  * Remove deprecated API [Debugger](http://www.graalvm.org/truffle/javadoc/com/oracle/truffle/api/debug/Debugger.html)`.setTagBreakpoint`
  * Remove deprecated API [RootNode](http://www.graalvm.org/truffle/javadoc/com/oracle/truffle/api/nodes/RootNode.html)`.applyInstrumentation`
  * Remove deprecated tagging API in [SourceSection](http://www.graalvm.org/truffle/javadoc/com/oracle/truffle/api/source/SourceSection.html) and [Source](http://www.graalvm.org/truffle/javadoc/com/oracle/truffle/api/source/Source.html).

* [PolyglotEngine](http://www.graalvm.org/truffle/javadoc/com/oracle/truffle/api/vm/PolyglotEngine.html)
`eval` method and few similar ones no longer declare `throws IOException`.
The I/O now only occurs when operating with [Source](http://www.graalvm.org/truffle/javadoc/com/oracle/truffle/api/source/Source.html).
The evaluation of already loaded sources doesn't need to perform any I/O operations and
thus it makes little sense to require callers to handle the `IOException`.
This change is binary compatible, yet it is source *incompatible* change.
You may need to [adjust your sources](https://github.com/graalvm/fastr/commit/09ab156925d24bd28837907cc2ad336679afc7a2)
to compile.
* Deprecate support for the "identifier" associated with each [SourceSection](http://www.graalvm.org/truffle/javadoc/com/oracle/truffle/api/source/SourceSection.html)
* Deprecated `PolyglotEngine.Builder.onEvent(EventConsumer)` and class `EventConsumer`, debugger events are now dispatched using the `DebuggerSession`.
* [@Fallback](http://www.graalvm.org/truffle/javadoc/com/oracle/truffle/api/dsl/Fallback.html) does not support type specialized arguments anymore.

#### Additions

* All debugging APIs are now thread-safe and can be used from other threads.
* Changed the debugging API to a session based model.
  * Added [Debugger](http://www.graalvm.org/truffle/javadoc/com/oracle/truffle/api/debug/Debugger.html)`.find(TruffleLanguage.Env)` to lookup the debugger when inside a guest language implementation.
  * Added [Debugger](http://www.graalvm.org/truffle/javadoc/com/oracle/truffle/api/debug/Debugger.html)`.startSession(SuspendedCallback)` to start a new debugging session using a SuspendedCallback as replacement for `ExecutionEvent.prepareStepInto()`.
  * Added class [DebuggerSession](http://www.graalvm.org/truffle/javadoc/com/oracle/truffle/api/debug/DebuggerSession.html) which represents a debugger session where breakpoints can be installed and the execution can be suspended and resumed.
  * Added [Breakpoint](http://www.graalvm.org/truffle/javadoc/com/oracle/truffle/api/debug/Breakpoint.html)`.newBuilder` methods to create a new breakpoint using the builder pattern based on Source, URI or SourceSections.
  * Added [Breakpoint](http://www.graalvm.org/truffle/javadoc/com/oracle/truffle/api/debug/Breakpoint.html)`.isResolved()` to find out whether the source location of a breakpoint is loaded by the guest language.
  * Added [Breakpoint](http://www.graalvm.org/truffle/javadoc/com/oracle/truffle/api/debug/Breakpoint.html)`.isDisposed()` to find out whether a breakpoint is disposed.
  * Added [SuspendedEvent](http://www.graalvm.org/truffle/javadoc/com/oracle/truffle/api/debug/SuspendedEvent.html)`.getReturnValue()` to get return values of calls during debugging.
  * Added [SuspendedEvent](http://www.graalvm.org/truffle/javadoc/com/oracle/truffle/api/debug/SuspendedEvent.html)`.getBreakpoints()` to return the breakpoints that hit for a suspended event.
  * Added [SuspendedEvent](http://www.graalvm.org/truffle/javadoc/com/oracle/truffle/api/debug/SuspendedEvent.html)`.getStackFrames()` to return all guest language stack frames.
  * Added [SuspendedEvent](http://www.graalvm.org/truffle/javadoc/com/oracle/truffle/api/debug/SuspendedEvent.html)`.getTopStackFrame()` to return the topmost stack frame.
  * Added [SuspendedEvent](http://www.graalvm.org/truffle/javadoc/com/oracle/truffle/api/debug/SuspendedEvent.html)`.getSourceSection()` to return the current guest language execution location
  * Added [SuspendedEvent](http://www.graalvm.org/truffle/javadoc/com/oracle/truffle/api/debug/SuspendedEvent.html)`.getSourceSections()` to return all guest language execution locations of the current method in the AST.
  * Added class [DebugStackFrame](http://www.graalvm.org/truffle/javadoc/com/oracle/truffle/api/debug/DebugStackFrame.html) which represents a guest language stack frame. Allows to get values from the current stack frame, access stack values and evaluate inline expressions.
  * Added class [DebugValue](http://www.graalvm.org/truffle/javadoc/com/oracle/truffle/api/debug/DebugValue.html) which represents a value on a stack frame or the result of an evaluated expression.
  * Added class [DebuggerTester](http://www.graalvm.org/truffle/javadoc/com/oracle/truffle/api/debug/DebuggerTester.html) which represents a utility for testing guest language debugger support more easily.
  * Deprecated [Breakpoint](http://www.graalvm.org/truffle/javadoc/com/oracle/truffle/api/debug/Breakpoint.html)`.getCondition()` and replaced it with [Breakpoint](http://www.graalvm.org/truffle/javadoc/com/oracle/truffle/api/debug/Breakpoint.html)`.getConditionExpression()` to return a String instead of a Source object.
  * Deprecated [Breakpoint](http://www.graalvm.org/truffle/javadoc/com/oracle/truffle/api/debug/Breakpoint.html)`.setCondition(String)` and replaced it with [Breakpoint](http://www.graalvm.org/truffle/javadoc/com/oracle/truffle/api/debug/Breakpoint.html)`.setConditionExpression(String)` to avoid throwing IOException.
  * Deprecated class `ExecutionEvent` and replaced it with [Debugger](http://www.graalvm.org/truffle/javadoc/com/oracle/truffle/api/debug/Debugger.html)`.startSession(SuspendedCallback)`
  * Deprecated [Debugger](http://www.graalvm.org/truffle/javadoc/com/oracle/truffle/api/debug/Debugger.html) methods setLineBreakpoint, getBreakpoints, pause. Replacements are available in the DebuggerSession class
  * Deprecated [Breakpoint](http://www.graalvm.org/truffle/javadoc/com/oracle/truffle/api/debug/Breakpoint.html)`.getState()` to be replaced with [Breakpoint](http://www.graalvm.org/truffle/javadoc/com/oracle/truffle/api/debug/Breakpoint.html)isResolved(), [Breakpoint](http://www.graalvm.org/truffle/javadoc/com/oracle/truffle/api/debug/Breakpoint.html)isDisposed() and [Breakpoint](http://www.graalvm.org/truffle/javadoc/com/oracle/truffle/api/debug/Breakpoint.html)`.isEnabled()`.
  * Deprecated [SuspendedEvent](http://www.graalvm.org/truffle/javadoc/com/oracle/truffle/api/debug/SuspendedEvent.html)`.getNode()` and [SuspendedEvent](http://www.graalvm.org/truffle/javadoc/com/oracle/truffle/api/debug/SuspendedEvent.html).getFrame() without direct replacement.
  * Deprecated [SuspendedEvent](http://www.graalvm.org/truffle/javadoc/com/oracle/truffle/api/debug/SuspendedEvent.html)`.getRecentWarnings()` and replaced it with [SuspendedEvent](http://www.graalvm.org/truffle/javadoc/com/oracle/truffle/api/debug/SuspendedEvent.html).getBreakpointConditionException(Breakpoint)
  * Deprecated [SuspendedEvent](http://www.graalvm.org/truffle/javadoc/com/oracle/truffle/api/debug/SuspendedEvent.html)`.eval` and replaced it with `DebugStackFrame.eval(String)`
  * Deprecated [SuspendedEvent](http://www.graalvm.org/truffle/javadoc/com/oracle/truffle/api/debug/SuspendedEvent.html)`.getStack()` and replaced it with [SuspendedEvent](http://www.graalvm.org/truffle/javadoc/com/oracle/truffle/api/debug/SuspendedEvent.html).getStackFrames()
  * Deprecated [SuspendedEvent](http://www.graalvm.org/truffle/javadoc/com/oracle/truffle/api/debug/SuspendedEvent.html)`.toString(Object, FrameInstance)` and replaced it with `DebugValue.as(String.class)`.

* [TruffleLanguage.createContext](http://www.graalvm.org/truffle/javadoc/com/oracle/truffle/api/TruffleLanguage.html#createContext-com.oracle.truffle.api.TruffleLanguage.Env-)
supports [post initialization callback](http://www.graalvm.org/truffle/javadoc/com/oracle/truffle/api/TruffleLanguage.html#initializeContext-C-)
* Added [SourceSectionFilter.Builder](http://www.graalvm.org/truffle/javadoc/com/oracle/truffle/api/instrumentation/SourceSectionFilter.Builderhtml).`sourceIs(SourcePredicate)` to filter for source sections with a custom source predicate.
* Added [TruffleInstrument.Env](http://www.graalvm.org/truffle/javadoc/com/oracle/truffle/api/instrumentation/TruffleInstrument.Env.html).`isEngineRoot(RootNode)` to find out where the context of the current evaluation ends when looking up the guest language stack trace with `TruffleRuntime.iterateFrames()`.
* Added [TruffleInstrument.Env](http://www.graalvm.org/truffle/javadoc/com/oracle/truffle/api/instrumentation/TruffleInstrument.Env.html).`toString(Node, Object)` to allow string conversions for objects given a Node to identify the guest language.
* Added [EventContext](http://www.graalvm.org/truffle/javadoc/com/oracle/truffle/api/instrumentation/EventContext.html).`lookupExecutionEventNode(EventBinding)` to lookup other execution event nodes using the binding at a source location.
* Added [Node.getAtomicLock()](http://www.graalvm.org/truffle/javadoc/com/oracle/truffle/api/nodes/Node.html#getAtomicLock--) to allow atomic updates that avoid creating a closure.

## Version 0.16
* [Layout](http://www.graalvm.org/truffle/javadoc/com/oracle/truffle/api/object/dsl/Layout.html)
  now accepts an alternative way to construct an object with the `build` method instead of `create`.
* [TruffleTCK](http://www.graalvm.org/truffle/javadoc/com/oracle/truffle/tck/TruffleTCK.html) tests simple operation on foreign objects. For example, a simple WRITE accesss, a HAS_SIZE access, or an IS_NULL access. It also tests the message resolution of Truffle language objects, which enables using them in other languages.

## Version 0.15
1-Jul-2016
* [Source](http://www.graalvm.org/truffle/javadoc/com/oracle/truffle/api/source/Source.html) shall be
constructed via its `newBuilder` methods. The other ways to construct or modify
source objects are now deprecated.
* [RootNode.getName](http://www.graalvm.org/truffle/javadoc/com/oracle/truffle/api/nodes/RootNode.html#getName--)
to provide name of a method or function it represents.
* Instruments are now [loaded eagerly](https://github.com/graalvm/graal/commit/81018616abb0d4ae68e98b7fcd6fda7c8d0393a2) -
which has been reported as an observable behavioral change.
* The [Instrumenter](http://www.graalvm.org/truffle/javadoc/com/oracle/truffle/api/instrumentation/Instrumenter.html)
now allows one to observe when sources and source sections are being loaded via
[attaching a listener](http://www.graalvm.org/truffle/javadoc/com/oracle/truffle/api/instrumentation/Instrumenter.html#attachLoadSourceListener-com.oracle.truffle.api.instrumentation.SourceSectionFilter-T-boolean-).
* Control the way loops are exploded with a new [LoopExplosionKind](http://www.graalvm.org/truffle/javadoc/com/oracle/truffle/api/nodes/ExplodeLoop.LoopExplosionKind.html)
enum.
* [SuspendedEvent](http://www.graalvm.org/truffle/javadoc/com/oracle/truffle/api/debug/SuspendedEvent.html#toString-java.lang.Object-com.oracle.truffle.api.frame.FrameInstance-)
provides a way to convert any value on stack to its string representation.
* [TruffleTCK](http://www.graalvm.org/truffle/javadoc/com/oracle/truffle/tck/TruffleTCK.html) checks
whether languages properly support being interrupted after a time out
* Language implementations are encouraged to mark their internal sources as
[internal](http://www.graalvm.org/truffle/javadoc/com/oracle/truffle/api/source/Source.html#isInternal--)

## Version 0.14
2-Jun-2016
* [Source](http://www.graalvm.org/truffle/javadoc/com/oracle/truffle/api/source/Source.html) has been
rewritten to be more immutable. Once (part of) content of a source is loaded, it cannot be
changed.
* Methods `fromNamedAppendableText`, `fromNamedText` and `setFileCaching` of
`Source` has been deprecated as useless or not well defined
* New method `Source`.[getURI()](http://www.graalvm.org/truffle/javadoc/com/oracle/truffle/api/source/Source.html#getURI--)
has been introduced and should be used as a persistent identification of `Source` rather than
existing `getName()` & co. methods. Debugger is using the `URI` to
[attach breakpoints](http://www.graalvm.org/truffle/javadoc/com/oracle/truffle/api/debug/Debugger.html#setLineBreakpoint-int-java.net.URI-int-boolean-)
to not yet loaded sources
* Debugger introduces new [halt tag](http://www.graalvm.org/truffle/javadoc/com/oracle/truffle/api/debug/DebuggerTags.AlwaysHalt.html) to
make it easier to simulate concepts like JavaScript's `debugger` statement
* Debugger can be paused via the Debugger.[pause](http://www.graalvm.org/truffle/javadoc/com/oracle/truffle/api/debug/Debugger.html#pause--)
method
* [@CompilationFinal](http://www.graalvm.org/truffle/javadoc/com/oracle/truffle/api/CompilerDirectives.CompilationFinal.html)
annotation can now specify whether the finality applies to array elements as well
* [TruffleTCK](http://www.graalvm.org/truffle/javadoc/com/oracle/truffle/tck/TruffleTCK.html) has been
enhanced to test behavior of languages with respect to foreign array objects


## Version 0.13
22-Apr-2016
* `AcceptMessage` has been deprecated, replaced by
[MessageResolution](http://www.graalvm.org/truffle/javadoc/com/oracle/truffle/api/interop/MessageResolution.html) &
[co](http://www.graalvm.org/truffle/javadoc/com/oracle/truffle/api/interop/Resolve.html). annotations.
Now all message-oriented annotations need to be placed in a single source file.
That simplifies readability as well as improves incremental compilation in certain systems.
* Deprecated `Node.assignSourceSection` removed. This reduces the amount of memory
occupied by [Node](http://www.graalvm.org/truffle/javadoc/com/oracle/truffle/api/nodes/Node.html)
instance.
* `PolyglotEngine.Value.execute` is now as fast as direct `CallTarget.call`.
Using the [PolyglotEngine](http://www.graalvm.org/truffle/javadoc/com/oracle/truffle/api/vm/PolyglotEngine.html)
abstraction now comes with no overhead. Just [JPDA debuggers](http://wiki.apidesign.org/wiki/Truffle#Debugging_from_NetBeans)
need to
[turn debugging on](http://www.graalvm.org/truffle/javadoc/com/oracle/truffle/api/debug/Debugger.html#find-com.oracle.truffle.api.vm.PolyglotEngine-)
explicitly.
* Sharing of efficient code/AST between multiple instances of
[PolyglotEngine](http://www.graalvm.org/truffle/javadoc/com/oracle/truffle/api/vm/PolyglotEngine.html)
is possible. Using more than one `PolyglotEngine` resulted in code de-opt previously.
That isn't the case anymore. Future version of the API will provide explicit control
over the set of engines that share the code.
* Simple language JAR no longer contains test classes. There is a separate simple language tests distribution.

## Version 0.12
* The Instrumentation Framework has been revised and has new APIs that are integrated into the PolyglotEngine.
* Instrumentation support required of language implementations is specified as abstract methods on TruffleLanguage.
* Clients access instrumentation services via an instance of Instrumenter, provided by the Polyglot framework.
* `TruffleRuntime#iterateFrames` now starts at the current frame.

## Version 0.11
28-Jan-2016
* Improved interop API
* PolyglotEngine.Builder.getConfig
* TruffleLanguage.Env.isMimeTypeSupported

## Version 0.10
18-Dec-2015
* Profile API classes moved into its own com.oracle.truffle.api.profiles package

## Version 0.9
21-Oct-2015
* Debugger API

## Version 0.8
17-Jul-2015, [Repository Revision](http://lafo.ssw.uni-linz.ac.at/hg/truffle/shortlog/graal-0.8)
* The Truffle repository no longer contains Graal
* PolyglotEngine is an entry point for creating, building and running multi language Truffle systems
* Implement TruffleLanguage and use @Registration to register your language into the Truffle polyglot system
* Include Truffle TCK (test compatibility kit) into your test cases to verify your language implementation is compliant enough
* Interoperability API polished
* Cleanup of Source related API

## Version 0.7
29-Apr-2015, [Repository Revision](http://hg.openjdk.java.net/graal/graal/shortlog/graal-0.7)
* New, faster partial evaluation (no more TruffleCache).
* If a method is annotated with @ExplodeLoop and contains a loop that can not be exploded, partial evaluation will fail.
* Truffle background compilation is now multi-threaded.
* Experimental merge=true flag for @ExplodeLoop allows building bytecode-based interpreters (see BytecodeInterpreterPartialEvaluationTest).
* Added Node#deepCopy as primary method to copy ASTs.
* Disable inlining across Truffle boundary by default. New option TruffleInlineAcrossTruffleBoundary default false.
* Node.replace(Node) now guards against non-assignable replacement, and Node.isReplacementSafe(Node) checks in advance.
* Instrumentation:  AST "probing" is now safe and implemented by Node.probe(); language implementors need only implement Node.isInstrumentable() and Node.createWrapperNode().
* Instrumentation:  A new framework defines a category of  simple "instrumentation tools" that can be created, configured, and installed, after which they autonomously collect execution data of some kind.
* Instrumentation:  A new example "instrumentation tool" is a language-agnostic collector of code coverage information (CoverageTracker); there are two other examples.
* Removed unsafe compiler directives; use `sun.misc.Unsafe` instead.
* Removed `Node#onAdopt()`.
* Implemented a new generated code layout that reduces the code size.
* Changed all methods enclosed in a @TypeSystem must now be static.
* Changed all methods enclosed in generated type system classes are now static.
* Deprecated the type system constant used in the generated type system classes.
* Changed NodeFactory implementations are no longer generated by default. Use {Node}Gen#create instead of {Node}Factory#create to create new instances of nodes.
* Added @GenerateNodeFactory to generate NodeFactory implementations for this node and its subclasses.
* Deprecated @NodeAssumptions for removal in the next release.
* Deprecated experimental @Implies for removal in the next release.
* Added new package c.o.t.api.dsl.examples to the c.o.t.api.dsl project containing documented and debug-able Truffle-DSL use cases.
* Changed "typed execute methods" are no longer required for use as specialization return type or parameter. It is now sufficient to declare them in the @TypeSystem.
* Added @Cached annotation to express specialization local state.
* Added Specialization#limit to declare a limit expression for the maximum number of specialization instantiations.
* Changed syntax and semantics of Specialization#assumptions and Specialization#guards. They now use a Java like expression syntax.
* Changed guard expressions that do not bind any dynamic parameter are invoked just once per specialization instantiation. They are now asserted to be true on the fast path.
* Renamed @ImportGuards to @ImportStatic.
* Changed declaring a @TypeSystemReference for a node that contains specializations is not mandatory anymore.
* Changed types used in specializations are not restricted on types declared in the type system anymore.
* Changed nodes that declare all execute methods with the same number of evaluated arguments as specialization arguments do not require @NodeChild annotations anymore.
* Changed types used in checks and casts are not mandatory to be declared in the type system.

## Version 0.6
19-Dec-2014, [Repository Revision](http://hg.openjdk.java.net/graal/graal/shortlog/graal-0.6)
* Instrumentation: add Instrumentable API for language implementors, with most details automated (see package `com.oracle.truffle.api.instrument`).
* The BranchProfile constructor is now private. Use BranchProfile#create() instead.
* Renamed @CompilerDirectives.SlowPath to @CompilerDirectives.TruffleBoundary
* Renamed RootNode#isSplittable to RootNode#isCloningAllowed
* Removed RootNode#split. Cloning ASTs for splitting is now an implementation detail of the Truffle runtime implementation.
* Renamed DirectCallNode#isSplittable to DirectCallNode#isCallTargetCloningAllowed
* Renamed DirectCallNode#split to DirectCallNode#cloneCallTarget
* Renamed DirectCallNode#isSplit to DirectCallNode#isCallTargetCloned
* Added PrimitiveValueProfile.
* Added -G:TruffleTimeThreshold=5000 option to defer compilation for call targets
* Added RootNode#getExecutionContext to identify nodes with languages
* Removed `FrameTypeConversion` interface and changed the corresponding `FrameDescriptor` constructor to have a default value parameter instead.
* Removed `CompilerDirectives.unsafeFrameCast` (equivalent to a `(MaterializedFrame)` cast).
* Added `TruffleRuntime#getCapability` API method.
* Added `NodeInterface` and allowed child field to be declared with interfaces that extend it.
* Added `CompilerOptions` and allowed it to be set for `ExecutionContext` and `RootNode`.
* Added experimental object API (see new project `com.oracle.truffle.api.object`).

## Version 0.5
23-Sep-2014, [Repository Revision](http://hg.openjdk.java.net/graal/graal/shortlog/graal-0.5)
* Added `TruffleRuntime#getCallTargets()` to get all call targets that were created and are still referenced.
* Added `NeverValidAssumption` to complement `AlwaysValidAssumption`.
* Fixed a bug in `AssumedValue` that may not invalidate correctly.
* New option, `-G:+/-TruffleCompilationExceptionsAreThrown`, that will throw an `OptimizationFailedException` for compiler errors.

## Version 0.4
19-Aug-2014, [Repository Revision](http://hg.openjdk.java.net/graal/graal/shortlog/graal-0.4)
### Truffle
* Change API for stack walking to a visitor: `TruffleRuntime#iterateFrames` replaces `TruffleRuntime#getStackTrace`
* New flag `-G:+TraceTruffleCompilationCallTree` to print the tree of inlined calls before compilation.
* `truffle.jar`: strip out build-time only dependency into a seperated JAR file (`truffle-dsl-processor.jar`)
* New flag `-G:+TraceTruffleCompilationAST` to print the AST before compilation.
* New experimental `TypedObject` interface added.
* Added `isVisited` method for `BranchProfile`.
* Added new `ConditionProfile`, `BinaryConditionProfile` and `CountingConditionProfile` utility classes to profile if conditions.

## Version 0.3
9-May-2014, [Repository Revision](http://hg.openjdk.java.net/graal/graal/shortlog/graal-0.3)
* The method `CallTarget#call` takes now a variable number of Object arguments.
* Support for collecting stack traces and for accessing the current frame in slow paths (see `TruffleRuntime#getStackTrace`).
* Renamed `CallNode` to `DirectCallNode`.
* Renamed `TruffleRuntime#createCallNode` to `TruffleRuntime#createDirectCallNode`.
* Added `IndirectCallNode` for calls with a changing `CallTarget`.
* Added `TruffleRuntime#createIndirectCallNode` to create an `IndirectCallNode`.
* `DirectCallNode#inline` was renamed to `DirectCallNode#forceInlining()`.
* Removed deprecated `Node#adoptChild`.

## Version 0.2
25-Mar-2014, [Repository Revision](http://hg.openjdk.java.net/graal/graal/shortlog/graal-0.2)
* New API `TruffleRuntime#createCallNode` to create call nodes and to give the runtime system control over its implementation.
* New API `RootNode#getCachedCallNodes` to get a weak set of `CallNode`s that have registered to call the `RootNode`.
* New API to split the AST of a call-site context sensitively. `CallNode#split`, `CallNode#isSplittable`, `CallNode#getSplitCallTarget`, `CallNode#getCurrentCallTarget`, `RootNode#isSplittable`, `RootNode#split`.
* New API to inline a call-site into the call-graph. `CallNode#isInlinable`, `CallNode#inline`, `CallNode#isInlined`.
* New API for the runtime environment to register `CallTarget`s as caller to the `RootNode`. `CallNode#registerCallTarget`.
* Improved API for counting nodes in Truffle ASTs. `NodeUtil#countNodes` can be used with a `NodeFilter`.
* New API to declare the cost of a Node for use in runtime environment specific heuristics. See `NodeCost`, `Node#getCost` and `NodeInfo#cost`.
* Changed `Node#replace` reason parameter type to `CharSequence` (to enable lazy string building)
* New `Node#insert` method for inserting new nodes into the tree (formerly `adoptChild`)
* New `Node#adoptChildren` helper method that adopts all (direct and indirect) children of a node
* New API `Node#atomic` for atomic tree operations
* Made `Node#replace` thread-safe


## Version 0.1
5-Feb-2014, [Repository Revision](http://hg.openjdk.java.net/graal/graal/shortlog/graal-0.1)
* Initial version of a multi-language framework on top of Graal.<|MERGE_RESOLUTION|>--- conflicted
+++ resolved
@@ -25,11 +25,8 @@
 * Added `--engine.TraceDeoptimizeFrame` to trace frame deoptimizations due to `FrameInstance#getFrame(READ_WRITE|MATERIALIZE)`.
 * Added loop condition profiling to `LoopNode`, so the `RepeatingNode` no longer needs to profile or inject the loop count. Language implementations should remove loop condition profiles from their repeating nodes since they are redundant now.
 * Added `ThreadLocalAction` constructor that allows to configure recurring thread local actions to be performed repeatedly. This allows to build debug tooling that need to gather information in every safepoint poll of a thread.
-<<<<<<< HEAD
 * Added `ExecuteTracingSupport` interface that allows tracing the calls to `execute` methods of a `Node`. 
-=======
 * Changed `--engine.InstrumentExceptionsAreThrown` to true by default and deprecated [EventContext#createError](https://www.graalvm.org/truffle/javadoc/com/oracle/truffle/api/instrumentation/EventContext.html#createError-java.lang.RuntimeException-) without replacement. Instrument exception are now thrown by default and observable by the guest language application.
->>>>>>> 2df74d70
 
 ## Version 21.2.0
 * Added `TypeDescriptor.subtract(TypeDescriptor)` creating a new `TypeDescriptor` by removing the given type from a union or intersection type.
