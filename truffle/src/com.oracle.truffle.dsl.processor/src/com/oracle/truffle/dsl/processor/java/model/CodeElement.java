/*
 * Copyright (c) 2012, 2019, Oracle and/or its affiliates. All rights reserved.
 * DO NOT ALTER OR REMOVE COPYRIGHT NOTICES OR THIS FILE HEADER.
 *
 * The Universal Permissive License (UPL), Version 1.0
 *
 * Subject to the condition set forth below, permission is hereby granted to any
 * person obtaining a copy of this software, associated documentation and/or
 * data (collectively the "Software"), free of charge and under any and all
 * copyright rights in the Software, and any and all patent rights owned or
 * freely licensable by each licensor hereunder covering either (i) the
 * unmodified Software as contributed to or provided by such licensor, or (ii)
 * the Larger Works (as defined below), to deal in both
 *
 * (a) the Software, and
 *
 * (b) any piece of software and/or hardware listed in the lrgrwrks.txt file if
 * one is included with the Software each a "Larger Work" to which the Software
 * is contributed by such licensors),
 *
 * without restriction, including without limitation the rights to copy, create
 * derivative works of, display, perform, and distribute the Software and make,
 * use, sell, offer for sale, import, export, have made, and have sold the
 * Software and the Larger Work(s), and to sublicense the foregoing rights on
 * either these or other terms.
 *
 * This license is subject to the following condition:
 *
 * The above copyright notice and either this complete permission notice or at a
 * minimum a reference to the UPL must be included in all copies or substantial
 * portions of the Software.
 *
 * THE SOFTWARE IS PROVIDED "AS IS", WITHOUT WARRANTY OF ANY KIND, EXPRESS OR
 * IMPLIED, INCLUDING BUT NOT LIMITED TO THE WARRANTIES OF MERCHANTABILITY,
 * FITNESS FOR A PARTICULAR PURPOSE AND NONINFRINGEMENT. IN NO EVENT SHALL THE
 * AUTHORS OR COPYRIGHT HOLDERS BE LIABLE FOR ANY CLAIM, DAMAGES OR OTHER
 * LIABILITY, WHETHER IN AN ACTION OF CONTRACT, TORT OR OTHERWISE, ARISING FROM,
 * OUT OF OR IN CONNECTION WITH THE SOFTWARE OR THE USE OR OTHER DEALINGS IN THE
 * SOFTWARE.
 */
package com.oracle.truffle.dsl.processor.java.model;

import java.io.CharArrayWriter;
import java.io.IOException;
import java.io.Writer;
import java.lang.annotation.Annotation;
import java.util.ArrayList;
import java.util.Collection;
import java.util.Iterator;
import java.util.LinkedHashSet;
import java.util.List;
import java.util.ListIterator;
import java.util.Objects;
import java.util.Set;

import javax.lang.model.element.AnnotationMirror;
import javax.lang.model.element.Element;
import javax.lang.model.element.Modifier;
import javax.lang.model.element.TypeElement;

import com.oracle.truffle.dsl.processor.java.ElementUtils;
import com.oracle.truffle.dsl.processor.java.transform.AbstractCodeWriter;

public abstract class CodeElement<E extends Element> implements Element, GeneratedElement {

    private final Set<Modifier> modifiers;
    private List<AnnotationMirror> annotations;
    private List<E> enclosedElements;
    private Element enclosingElement;

    private Element generatorElement;
    private AnnotationMirror generatorAnnotationMirror;
<<<<<<< HEAD
    private boolean highPriority;

    public boolean isHighPriority() {
        return highPriority;
    }

    public void setHighPriority(boolean highPriority) {
        this.highPriority = highPriority;
    }
=======
    private CodeTree docTree;
>>>>>>> 4ac9f623

    public CodeElement(Set<Modifier> modifiers) {
        this.modifiers = new LinkedHashSet<>(modifiers);
    }

    @Override
    public void setGeneratorAnnotationMirror(AnnotationMirror mirror) {
        this.generatorAnnotationMirror = mirror;
    }

    @Override
    public void setGeneratorElement(Element element) {
        this.generatorElement = element;
    }

    @Override
    public AnnotationMirror getGeneratorAnnotationMirror() {
        return generatorAnnotationMirror;
    }

    public final CodeTree getDocTree() {
        return docTree;
    }

    public final void setDocTree(CodeTree docTree) {
        this.docTree = docTree;
    }

    public final CodeTreeBuilder createDocBuilder() {
        CodeTreeBuilder builder = new CodeTreeBuilder(null);
        builder.setEnclosingElement(this);
        this.docTree = builder.getTree();
        return builder;
    }

    @Override
    public boolean equals(Object obj) {
        if (obj != null && this.getClass() == obj.getClass()) {
            CodeElement<?> other = (CodeElement<?>) obj;
            return Objects.equals(modifiers, other.modifiers) && //
                            Objects.equals(annotations, other.annotations) && //
                            Objects.equals(enclosedElements, other.enclosedElements);
        }
        return super.equals(obj);
    }

    @Override
    public int hashCode() {
        return Objects.hash(modifiers, annotations, enclosedElements);
    }

    @Override
    public Element getGeneratorElement() {
        return generatorElement;
    }

    public <T extends E> void addAll(Collection<? extends T> elements) {
        for (T t : elements) {
            add(t);
        }
    }

    public <T extends E> T add(T element) {
        if (element == null) {
            throw new NullPointerException();
        }
        getEnclosedElements().add(element);
        return element;
    }

    public <T extends E> T addOptional(T element) {
        if (element != null) {
            add(element);
        }
        return element;
    }

    @Override
    public Set<Modifier> getModifiers() {
        return modifiers;
    }

    @Override
    public List<E> getEnclosedElements() {
        if (enclosedElements == null) {
            enclosedElements = parentableList(this, new ArrayList<E>());
        }
        return enclosedElements;
    }

    @Override
    public List<AnnotationMirror> getAnnotationMirrors() {
        if (annotations == null) {
            annotations = parentableList(this, new ArrayList<AnnotationMirror>());
        }
        return annotations;
    }

    /**
     * Support JDK8 langtools.
     *
     * @param annotationType
     */
    public <A extends Annotation> A[] getAnnotationsByType(Class<A> annotationType) {
        throw new UnsupportedOperationException();
    }

    /**
     * Support for some JDK8 builds. (remove after jdk8 is released)
     *
     * @param annotationType
     */
    public <A extends Annotation> A getAnnotation(Class<A> annotationType) {
        throw new UnsupportedOperationException();
    }

    public void addAnnotationMirror(AnnotationMirror annotationMirror) {
        getAnnotationMirrors().add(annotationMirror);
    }

    public void setEnclosingElement(Element parent) {
        this.enclosingElement = parent;
    }

    public Element getEnclosingElement() {
        return enclosingElement;
    }

    public TypeElement getEnclosingClass() {
        Element p = enclosingElement;
        while (p != null && !p.getKind().isClass() && !p.getKind().isInterface()) {
            p = p.getEnclosingElement();
        }
        return (TypeElement) p;
    }

    <T> List<T> parentableList(Element parent, List<T> list) {
        return new ParentableList<>(parent, list);
    }

    @Override
    public String toString() {
        StringBuilderCodeWriter codeWriter = new StringBuilderCodeWriter();
        String s;
        try {
            accept(codeWriter, null);
            s = codeWriter.getString();
        } catch (Exception t) {
            s = ElementUtils.printException(t);
        }
        return s;
    }

    private static class StringBuilderCodeWriter extends AbstractCodeWriter {

        private final CharArrayWriter charWriter;

        StringBuilderCodeWriter() {
            this.charWriter = new CharArrayWriter();
            this.writer = charWriter;
        }

        @Override
        protected Writer createWriter(CodeTypeElement clazz) throws IOException {
            return this.charWriter;
        }

        public String getString() {
            return new String(this.charWriter.toCharArray()).trim();
        }

    }

    private static class ParentableList<T> implements List<T> {

        private final Element parent;
        private final List<T> delegate;

        ParentableList(Element parent, List<T> delegate) {
            this.parent = parent;
            this.delegate = delegate;
        }

        private void addImpl(T element) {
            if (element != null) {
                if (element instanceof CodeElement<?>) {
                    ((CodeElement<?>) element).setEnclosingElement(parent);
                }
            }
        }

        private static void removeImpl(Object element) {
            if (element instanceof CodeElement<?>) {
                ((CodeElement<?>) element).setEnclosingElement(null);
            }
        }

        @Override
        public int size() {
            return delegate.size();
        }

        @Override
        public boolean isEmpty() {
            return delegate.isEmpty();
        }

        @Override
        public boolean contains(Object o) {
            return delegate.contains(o);
        }

        @Override
        public Iterator<T> iterator() {
            return delegate.iterator();
        }

        @Override
        public Object[] toArray() {
            return delegate.toArray();
        }

        @Override
        public <E> E[] toArray(E[] a) {
            return delegate.toArray(a);
        }

        @Override
        public boolean add(T e) {
            addImpl(e);
            return delegate.add(e);
        }

        @Override
        public boolean remove(Object o) {
            boolean removed = delegate.remove(o);
            if (removed) {
                removeImpl(o);
            }
            return removed;
        }

        @Override
        public boolean containsAll(Collection<?> c) {
            return delegate.containsAll(c);
        }

        @Override
        public boolean addAll(Collection<? extends T> c) {
            if (c != null) {
                for (T t : c) {
                    addImpl(t);
                }
            }
            return delegate.addAll(c);
        }

        @Override
        public boolean addAll(int index, Collection<? extends T> c) {
            if (c != null) {
                for (T t : c) {
                    addImpl(t);
                }
            }
            return delegate.addAll(index, c);
        }

        @Override
        public boolean removeAll(Collection<?> c) {
            if (c != null) {
                for (Object t : c) {
                    removeImpl(t);
                }
            }
            return delegate.removeAll(c);
        }

        @Override
        public String toString() {
            return delegate.toString();
        }

        @Override
        public boolean retainAll(Collection<?> c) {
            throw new UnsupportedOperationException("Not supported by parentable list");
        }

        @Override
        public void clear() {
            for (Object e : this) {
                removeImpl(e);
            }
            delegate.clear();
        }

        @Override
        public T get(int index) {
            return delegate.get(index);
        }

        @Override
        public T set(int index, T element) {
            removeImpl(delegate.get(index));
            addImpl(element);
            return delegate.set(index, element);
        }

        @Override
        public void add(int index, T element) {
            addImpl(element);
            delegate.add(index, element);
        }

        @Override
        public T remove(int index) {
            T element = delegate.remove(index);
            removeImpl(element);
            return element;
        }

        @Override
        public int indexOf(Object o) {
            return delegate.indexOf(o);
        }

        @Override
        public int lastIndexOf(Object o) {
            return delegate.lastIndexOf(o);
        }

        @Override
        public ListIterator<T> listIterator() {
            return delegate.listIterator();
        }

        @Override
        public ListIterator<T> listIterator(int index) {
            return delegate.listIterator(index);
        }

        @Override
        public List<T> subList(int fromIndex, int toIndex) {
            return new ParentableList<>(parent, delegate.subList(fromIndex, toIndex));
        }

    }

}<|MERGE_RESOLUTION|>--- conflicted
+++ resolved
@@ -70,19 +70,7 @@
 
     private Element generatorElement;
     private AnnotationMirror generatorAnnotationMirror;
-<<<<<<< HEAD
-    private boolean highPriority;
-
-    public boolean isHighPriority() {
-        return highPriority;
-    }
-
-    public void setHighPriority(boolean highPriority) {
-        this.highPriority = highPriority;
-    }
-=======
     private CodeTree docTree;
->>>>>>> 4ac9f623
 
     public CodeElement(Set<Modifier> modifiers) {
         this.modifiers = new LinkedHashSet<>(modifiers);
