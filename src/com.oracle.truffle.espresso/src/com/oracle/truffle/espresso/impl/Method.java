--- conflicted
+++ resolved
@@ -413,7 +413,7 @@
 
                                 try {
                                     TruffleObject nativeMethod = bind(getVM().getJavaLibrary(), this, mangledName);
-                                    callTarget = Truffle.getRuntime().createCallTarget(EspressoRootNode.create(null, new NativeMethodNode(nativeMethod, this, true)));
+                                    callTarget = Truffle.getRuntime().createCallTarget(EspressoRootNode.create(null, new NativeMethodNode(nativeMethod, this.getMethodVersion(), true)));
                                     return callTarget;
                                 } catch (UnknownIdentifierException e) {
                                     // native method not found in libjava, safe to ignore
@@ -462,12 +462,8 @@
 
                         // BCI slot is always the latest.
                         FrameSlot bciSlot = frameDescriptor.addFrameSlot("bci", FrameSlotKind.Int);
-<<<<<<< HEAD
                         EspressoRootNode rootNode = EspressoRootNode.create(frameDescriptor, new BytecodeNode(methodVersion, frameDescriptor, bciSlot));
 
-=======
-                        EspressoRootNode rootNode = EspressoRootNode.create(frameDescriptor, new BytecodeNode(this, frameDescriptor, bciSlot));
->>>>>>> eb8736ae
                         callTarget = Truffle.getRuntime().createCallTarget(rootNode);
                     }
                 }
@@ -516,7 +512,7 @@
         }
         TruffleObject symbol = getVM().getFunction(handle);
         TruffleObject nativeMethod = bind(symbol, this);
-        return Truffle.getRuntime().createCallTarget(EspressoRootNode.create(null, new NativeMethodNode(nativeMethod, this, true)));
+        return Truffle.getRuntime().createCallTarget(EspressoRootNode.create(null, new NativeMethodNode(nativeMethod, this.getMethodVersion(), true)));
     }
 
     public boolean isConstructor() {
