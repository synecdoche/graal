/*
 * Copyright (c) 2019, 2025, Oracle and/or its affiliates. All rights reserved.
 * Copyright (c) 2024, 2024, Red Hat Inc. All rights reserved.
 * DO NOT ALTER OR REMOVE COPYRIGHT NOTICES OR THIS FILE HEADER.
 *
 * This code is free software; you can redistribute it and/or modify it
 * under the terms of the GNU General Public License version 2 only, as
 * published by the Free Software Foundation.  Oracle designates this
 * particular file as subject to the "Classpath" exception as provided
 * by Oracle in the LICENSE file that accompanied this code.
 *
 * This code is distributed in the hope that it will be useful, but WITHOUT
 * ANY WARRANTY; without even the implied warranty of MERCHANTABILITY or
 * FITNESS FOR A PARTICULAR PURPOSE.  See the GNU General Public License
 * version 2 for more details (a copy is included in the LICENSE file that
 * accompanied this code).
 *
 * You should have received a copy of the GNU General Public License version
 * 2 along with this work; if not, write to the Free Software Foundation,
 * Inc., 51 Franklin St, Fifth Floor, Boston, MA 02110-1301 USA.
 *
 * Please contact Oracle, 500 Oracle Parkway, Redwood Shores, CA 94065 USA
 * or visit www.oracle.com if you need additional information or have any
 * questions.
 */
package com.oracle.svm.core.jfr;

import static com.oracle.svm.core.jfr.JfrArgumentParser.JfrArgumentParsingFailed;
import static com.oracle.svm.core.jfr.JfrArgumentParser.parseBoolean;
import static com.oracle.svm.core.jfr.JfrArgumentParser.parseInteger;
import static com.oracle.svm.core.jfr.JfrArgumentParser.parseJfrOptions;
import static com.oracle.svm.core.jfr.JfrArgumentParser.parseMaxSize;

<<<<<<< HEAD
=======
import java.io.IOException;
>>>>>>> 6d1d6496
import java.nio.file.Path;
import java.nio.file.Paths;
import java.util.Map;

import org.graalvm.nativeimage.ImageSingletons;
import org.graalvm.nativeimage.Platform;
import org.graalvm.nativeimage.Platforms;

import com.oracle.svm.core.SubstrateOptions;
import com.oracle.svm.core.SubstrateUtil;
import com.oracle.svm.core.jdk.RuntimeSupport;
import com.oracle.svm.core.jfr.JfrArgumentParser.FlightRecorderOptionsArgument;
import com.oracle.svm.core.jfr.JfrArgumentParser.JfrArgument;
import com.oracle.svm.core.jfr.events.EndChunkNativePeriodicEvents;
import com.oracle.svm.core.jfr.events.EveryChunkNativePeriodicEvents;
import com.oracle.svm.core.util.BasedOnJDKFile;
import com.oracle.svm.util.ReflectionUtil;

import jdk.graal.compiler.api.replacements.Fold;
import jdk.graal.compiler.serviceprovider.JavaVersionUtil;
import jdk.jfr.FlightRecorder;
import jdk.jfr.internal.LogLevel;
import jdk.jfr.internal.LogTag;
import jdk.jfr.internal.Logger;
import jdk.jfr.internal.Options;
import jdk.jfr.internal.Repository;

/**
 * Called during VM startup and teardown. Also triggers the JFR argument parsing.
 */
public class JfrManager {

    @Platforms(Platform.HOSTED_ONLY.class) //
    final boolean hostedEnabled;

    @Platforms(Platform.HOSTED_ONLY.class)
    public JfrManager(boolean hostedEnabled) {
        this.hostedEnabled = hostedEnabled;
    }

    @Fold
    public static JfrManager get() {
        return ImageSingletons.lookup(JfrManager.class);
    }

    public static RuntimeSupport.Hook initializationHook() {
        /* Parse arguments early on so that we can tear down the isolate more easily if it fails. */
        return isFirstIsolate -> {
            parseFlightRecorderLogging();
            parseFlightRecorderOptions();
        };
    }

    public static RuntimeSupport.Hook startupHook() {
        return isFirstIsolate -> {
            periodicEventSetup();

            boolean startRecording = SubstrateOptions.FlightRecorder.getValue() || !SubstrateOptions.StartFlightRecording.getValue().isEmpty();
            if (startRecording) {
                initRecording();
            }
        };
    }

    private static void parseFlightRecorderOptions() throws JfrArgumentParsingFailed {
        Map<JfrArgument, String> optionsArgs = parseJfrOptions(SubstrateOptions.FlightRecorderOptions, FlightRecorderOptionsArgument.values());
        Long globalBufferSize = parseMaxSize(optionsArgs, FlightRecorderOptionsArgument.GlobalBufferSize);
        Long maxChunkSize = parseMaxSize(optionsArgs, FlightRecorderOptionsArgument.MaxChunkSize);
        Long memorySize = parseMaxSize(optionsArgs, FlightRecorderOptionsArgument.MemorySize);
        Integer oldObjectQueueSize = parseInteger(optionsArgs, FlightRecorderOptionsArgument.OldObjectQueueSize);
        String repositoryPath = optionsArgs.get(FlightRecorderOptionsArgument.RepositoryPath);
        Integer stackDepth = parseInteger(optionsArgs, FlightRecorderOptionsArgument.StackDepth);
        Boolean preserveRepository = parseBoolean(optionsArgs, FlightRecorderOptionsArgument.PreserveRepository);
        Long threadBufferSize = parseMaxSize(optionsArgs, FlightRecorderOptionsArgument.ThreadBufferSize);

        if (globalBufferSize != null) {
            Options.setGlobalBufferSize(globalBufferSize);
        }

        if (maxChunkSize != null) {
            Options.setMaxChunkSize(maxChunkSize);
        }

        if (memorySize != null) {
            Options.setMemorySize(memorySize);
        }

        if (oldObjectQueueSize != null) {
            if (oldObjectQueueSize >= 0) {
                SubstrateJVM.getOldObjectProfiler().configure(oldObjectQueueSize);
            } else {
                throw new JfrArgumentParsingFailed(FlightRecorderOptionsArgument.OldObjectQueueSize.getCmdLineKey() + " must be greater or equal 0.");
            }
        }

        if (repositoryPath != null) {
            try {
<<<<<<< HEAD
                if (JavaVersionUtil.JAVA_SPEC == 21) {
                    Class<?> klassSafePath = ReflectionUtil.lookupClass("jdk.jfr.internal.SecuritySupport$SafePath");
                    Object safePath = ReflectionUtil.lookupConstructor(klassSafePath, String.class).newInstance(repositoryPath);
                    ReflectionUtil.lookupMethod(Repository.class, "setBasePath", klassSafePath).invoke(Repository.getRepository(), safePath);
                } else {
                    Path path = Paths.get(repositoryPath);
                    ReflectionUtil.lookupMethod(Repository.class, "setBasePath", Path.class).invoke(Repository.getRepository(), path);
                }
=======
                setRepositoryBasePath(repositoryPath);
>>>>>>> 6d1d6496
            } catch (Throwable e) {
                throw new JfrArgumentParsingFailed("Could not use " + repositoryPath + " as repository. " + e.getMessage(), e);
            }
        }

        if (stackDepth != null) {
            Options.setStackDepth(stackDepth);
        }

        if (preserveRepository != null) {
            Options.setPreserveRepository(preserveRepository);
        }

        if (threadBufferSize != null) {
            Options.setThreadBufferSize(threadBufferSize);
        }
    }

    private static void setRepositoryBasePath(String repositoryPath) throws IOException {
        if (JavaVersionUtil.JAVA_SPEC == 21) {
            Target_jdk_jfr_internal_SecuritySupport_SafePath_JDK21 repositorySafePath = new Target_jdk_jfr_internal_SecuritySupport_SafePath_JDK21(repositoryPath);
            SubstrateUtil.cast(Repository.getRepository(), Target_jdk_jfr_internal_Repository_JDK21.class).setBasePath(repositorySafePath);
        } else {
            Path path = Paths.get(repositoryPath);
            SubstrateUtil.cast(Repository.getRepository(), Target_jdk_jfr_internal_Repository.class).setBasePath(path);
        }
    }

    public static RuntimeSupport.Hook shutdownHook() {
        return isFirstIsolate -> {
            /*
             * Everything should already have been torn down by JVM.destroyJFR(), which is called in
             * a shutdown hook. So in this method we should only unregister periodic events.
             */
            FlightRecorder.removePeriodicEvent(EveryChunkNativePeriodicEvents::emit);
            FlightRecorder.removePeriodicEvent(EndChunkNativePeriodicEvents::emit);
        };
    }

    private static void parseFlightRecorderLogging() {
        String option = SubstrateOptions.FlightRecorderLogging.getValue();
        SubstrateJVM.getLogging().parseConfiguration(option);
    }

    private static void periodicEventSetup() throws SecurityException {
        // The callbacks that are registered below, are invoked regularly to emit periodic native
        // events such as OSInformation or JVMInformation.
        FlightRecorder.addPeriodicEvent(EveryChunkNativePeriodicEvents.class, EveryChunkNativePeriodicEvents::emit);
        FlightRecorder.addPeriodicEvent(EndChunkNativePeriodicEvents.class, EndChunkNativePeriodicEvents::emit);
    }

    @BasedOnJDKFile("https://github.com/openjdk/jdk/blob/jdk-24+18/src/hotspot/share/jfr/dcmd/jfrDcmds.cpp#L219-L247")
    @BasedOnJDKFile("https://github.com/openjdk/jdk/blob/jdk-24+18/src/hotspot/share/jfr/dcmd/jfrDcmds.cpp#L146-L180")
    @BasedOnJDKFile("https://github.com/openjdk/jdk/blob/jdk-24+18/src/hotspot/share/jfr/dcmd/jfrDcmds.cpp#L130-L144")
    private static void initRecording() {
        Target_jdk_jfr_internal_dcmd_DCmdStart cmd = new Target_jdk_jfr_internal_dcmd_DCmdStart();
        String[] result = SubstrateUtil.cast(cmd, Target_jdk_jfr_internal_dcmd_AbstractDCmd.class).execute("internal", SubstrateOptions.StartFlightRecording.getValue(), ',');
        Logger.log(LogTag.JFR_SYSTEM, LogLevel.INFO, String.join(System.lineSeparator(), result));
    }
}<|MERGE_RESOLUTION|>--- conflicted
+++ resolved
@@ -31,10 +31,7 @@
 import static com.oracle.svm.core.jfr.JfrArgumentParser.parseJfrOptions;
 import static com.oracle.svm.core.jfr.JfrArgumentParser.parseMaxSize;
 
-<<<<<<< HEAD
-=======
 import java.io.IOException;
->>>>>>> 6d1d6496
 import java.nio.file.Path;
 import java.nio.file.Paths;
 import java.util.Map;
@@ -51,7 +48,6 @@
 import com.oracle.svm.core.jfr.events.EndChunkNativePeriodicEvents;
 import com.oracle.svm.core.jfr.events.EveryChunkNativePeriodicEvents;
 import com.oracle.svm.core.util.BasedOnJDKFile;
-import com.oracle.svm.util.ReflectionUtil;
 
 import jdk.graal.compiler.api.replacements.Fold;
 import jdk.graal.compiler.serviceprovider.JavaVersionUtil;
@@ -132,18 +128,7 @@
 
         if (repositoryPath != null) {
             try {
-<<<<<<< HEAD
-                if (JavaVersionUtil.JAVA_SPEC == 21) {
-                    Class<?> klassSafePath = ReflectionUtil.lookupClass("jdk.jfr.internal.SecuritySupport$SafePath");
-                    Object safePath = ReflectionUtil.lookupConstructor(klassSafePath, String.class).newInstance(repositoryPath);
-                    ReflectionUtil.lookupMethod(Repository.class, "setBasePath", klassSafePath).invoke(Repository.getRepository(), safePath);
-                } else {
-                    Path path = Paths.get(repositoryPath);
-                    ReflectionUtil.lookupMethod(Repository.class, "setBasePath", Path.class).invoke(Repository.getRepository(), path);
-                }
-=======
                 setRepositoryBasePath(repositoryPath);
->>>>>>> 6d1d6496
             } catch (Throwable e) {
                 throw new JfrArgumentParsingFailed("Could not use " + repositoryPath + " as repository. " + e.getMessage(), e);
             }
