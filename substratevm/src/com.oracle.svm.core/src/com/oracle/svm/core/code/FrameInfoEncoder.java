--- conflicted
+++ resolved
@@ -36,14 +36,11 @@
 import java.util.Set;
 import java.util.stream.Collectors;
 
-<<<<<<< HEAD
 import com.oracle.svm.core.sampling.CallStackFrameMethodData;
 import com.oracle.svm.core.sampling.CallStackFrameMethodInfo;
 import jdk.vm.ci.code.BytecodePosition;
-=======
 import org.graalvm.collections.EconomicMap;
 import org.graalvm.collections.Equivalence;
->>>>>>> 96b8aaee
 import org.graalvm.compiler.core.common.LIRKind;
 import org.graalvm.compiler.core.common.NumUtil;
 import org.graalvm.compiler.core.common.util.FrequencyEncoder;
@@ -535,15 +532,15 @@
         result.virtualObjects = data.virtualObjects;
         result.encodedBci = encodeBci(frame.getBCI(), frame.duringCall, frame.rethrowException);
         result.isDeoptEntry = isDeoptEntry;
-<<<<<<< HEAD
-        result.needLocalValues = needLocalValues;
-
+
+        ValueInfo[] valueInfos = null;
+        // if (needLocalValues) {
         SharedMethod method = (SharedMethod) frame.getMethod();
         result.methodID = ImageSingletons.lookup(CallStackFrameMethodData.class).setMethodId(method);
         // Debug only.
         ImageSingletons.lookup(CallStackFrameMethodInfo.class).addMethodInfo(method, result.methodID);
 
-        if (customization.shouldStoreMethod()) {
+        if (customization.storeDeoptTargetMethod()) {
             result.deoptMethod = method;
             encoders.objectConstants.addObject(SubstrateObjectConstant.forObject(method));
         }
@@ -552,37 +549,22 @@
         result.numLocals = frame.numLocals;
         result.numStack = frame.numStack;
         result.numLocks = frame.numLocks;
-=======
->>>>>>> 96b8aaee
-
-        ValueInfo[] valueInfos = null;
-        if (needLocalValues) {
-            SharedMethod method = (SharedMethod) frame.getMethod();
-            if (customization.storeDeoptTargetMethod()) {
-                result.deoptMethod = method;
-                encoders.objectConstants.addObject(SubstrateObjectConstant.forObject(method));
-            }
-            result.deoptMethodOffset = method.getDeoptOffsetInImage();
-
-            result.numLocals = frame.numLocals;
-            result.numStack = frame.numStack;
-            result.numLocks = frame.numLocks;
-
-            JavaValue[] values = frame.values;
-            int numValues = 0;
-            for (int i = values.length; --i >= 0;) {
-                if (!ValueUtil.isIllegalJavaValue(values[i])) {
-                    // Found the last non-illegal value, i.e., the last value we have to encode.
-                    numValues = i + 1;
-                    break;
-                }
-            }
-
-            valueInfos = new ValueInfo[numValues];
-            for (int i = 0; i < numValues; i++) {
-                valueInfos[i] = makeValueInfo(data, getFrameValueKind(frame, i), values[i], isDeoptEntry);
-            }
-        }
+
+        JavaValue[] values = frame.values;
+        int numValues = 0;
+        for (int i = values.length; --i >= 0;) {
+            if (!ValueUtil.isIllegalJavaValue(values[i])) {
+                // Found the last non-illegal value, i.e., the last value we have to encode.
+                numValues = i + 1;
+                break;
+            }
+        }
+
+        valueInfos = new ValueInfo[numValues];
+        for (int i = 0; i < numValues; i++) {
+            valueInfos[i] = makeValueInfo(data, getFrameValueKind(frame, i), values[i], isDeoptEntry);
+        }
+        // }
         result.valueInfos = valueInfos;
         ImageSingletons.lookup(Counters.class).frameCount.inc();
 
@@ -938,18 +920,8 @@
                 encodingBuffer.putSV(classIndex);
                 encodingBuffer.putSV(methodIndex);
                 encodingBuffer.putSV(cur.sourceLineNumber);
-            }
-<<<<<<< HEAD
-
-            if (encodeDebugNames) {
-                for (ValueInfo valueInfo : cur.valueInfos) {
-                    valueInfo.nameIndex = encoders.names.getIndex(valueInfo.name);
-                    encodingBuffer.putUV(valueInfo.nameIndex);
-                }
-            }
-            encodingBuffer.putUV(cur.methodID);
-=======
->>>>>>> 96b8aaee
+                encodingBuffer.putUV(cur.methodID);
+            }
         }
         encodingBuffer.putSV(FrameInfoDecoder.NO_CALLER_BCI);
     }
