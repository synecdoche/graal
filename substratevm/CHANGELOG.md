--- conflicted
+++ resolved
@@ -6,13 +6,11 @@
 * (GR-35746) Lower the default aligned chunk size from 1 MB to 512 KB for the serial and epsilon GCs, reducing memory usage and image size in many cases.
 * (GR-45841) BellSoft added support for the JFR event ThreadCPULoad.
 * (GR-45994) Removed the option `-H:EnableSignalAPI`. Please use the runtime option `EnableSignalHandling` if it is necessary to enable or disable signal handling explicitly.
-<<<<<<< HEAD
 * (GR-47109) JFR event throttling support was added, along with the jdk.ObjectAllocationSample event. 
-=======
 * (GR-39406) Simulation of class initializer: Class initializer of classes that are not marked for initialization at image build time are simulated at image build time to avoid executing them at image run time.
 * (GR-46392) Add `--parallelism` option to control how many threads are used by the build process.
 * (GR-46392) Add build resources section to the build output that shows the memory and thread limits of the build process.
->>>>>>> d3ac3266
+
 
 ## Version 23.0.0
 * (GR-40187) Report invalid use of SVM specific classes on image class- or module-path as error. As a temporary workaround, `-H:+AllowDeprecatedBuilderClassesOnImageClasspath` allows turning the error into a warning.
