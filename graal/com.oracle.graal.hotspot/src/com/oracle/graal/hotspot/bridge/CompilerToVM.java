--- conflicted
+++ resolved
@@ -223,13 +223,10 @@
      * @param metaspaceMethod the metaspace Method object
      */
     void reprofile(long metaspaceMethod);
-<<<<<<< HEAD
 
     Object lookupAppendixInPool(HotSpotResolvedObjectType pool, int cpi);
 
     void invalidateInstalledCode(long nativeMethod);
 
     boolean isInstalledCodeValid(long nativeMethod);
-=======
->>>>>>> bd9d8cc9
 }