--- conflicted
+++ resolved
@@ -232,18 +232,7 @@
             try (Scope s = Debug.scope("Compiling", new DebugDumpScope(getIdString(), true))) {
                 // Begin the compilation event.
                 compilationEvent.begin();
-<<<<<<< HEAD
-                result = compiler.compile(method, entryBCI, useProfilingInfo, options);
-=======
-                /*
-                 * Disable inlining if HotSpot has it disabled unless it's been explicitly set in
-                 * Graal.
-                 */
-                boolean disableInlining = !config.inline && !Inline.hasBeenSet();
-                try (OverrideScope s1 = disableInlining ? OptionValue.override(Inline, false) : null) {
-                    result = compiler.compile(method, entryBCI, useProfilingInfo, compilationId);
-                }
->>>>>>> beb0da8e
+                result = compiler.compile(method, entryBCI, useProfilingInfo, compilationId, options);
             } catch (Throwable e) {
                 throw Debug.handle(e);
             } finally {
