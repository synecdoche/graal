--- conflicted
+++ resolved
@@ -47,11 +47,7 @@
 
     @Override
     public Node set(int index, Node node) {
-<<<<<<< HEAD
-        assert node == Node.Null || node.graph == self().graph : "node is from different graph (" + node.graph + " instead of " + self().graph + ")";
-=======
         assert node == Node.Null || node.graph == self().graph : "node is from different graph: (this=" + this + ") and (node=" + node + ")";
->>>>>>> 5eaac545
         assert node == Node.Null || node.id() != Node.DeletedID : "inserted node must not be deleted";
         Node old = nodes[index];
 
