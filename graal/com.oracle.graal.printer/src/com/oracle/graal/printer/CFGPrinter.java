/*
 * Copyright (c) 2009, 2012, Oracle and/or its affiliates. All rights reserved.
 * DO NOT ALTER OR REMOVE COPYRIGHT NOTICES OR THIS FILE HEADER.
 *
 * This code is free software; you can redistribute it and/or modify it
 * under the terms of the GNU General Public License version 2 only, as
 * published by the Free Software Foundation.
 *
 * This code is distributed in the hope that it will be useful, but WITHOUT
 * ANY WARRANTY; without even the implied warranty of MERCHANTABILITY or
 * FITNESS FOR A PARTICULAR PURPOSE.  See the GNU General Public License
 * version 2 for more details (a copy is included in the LICENSE file that
 * accompanied this code).
 *
 * You should have received a copy of the GNU General Public License version
 * 2 along with this work; if not, write to the Free Software Foundation,
 * Inc., 51 Franklin St, Fifth Floor, Boston, MA 02110-1301 USA.
 *
 * Please contact Oracle, 500 Oracle Parkway, Redwood Shores, CA 94065 USA
 * or visit www.oracle.com if you need additional information or have any
 * questions.
 */
package com.oracle.graal.printer;

import static com.oracle.graal.api.code.ValueUtil.*;

import java.io.*;
import java.util.*;

import com.oracle.graal.api.code.*;
import com.oracle.graal.api.meta.*;
import com.oracle.graal.compiler.alloc.*;
import com.oracle.graal.compiler.alloc.Interval.UsePosList;
import com.oracle.graal.compiler.gen.*;
import com.oracle.graal.graph.*;
import com.oracle.graal.graph.Node.Verbosity;
import com.oracle.graal.graph.NodeClass.NodeClassIterator;
import com.oracle.graal.graph.NodeClass.Position;
import com.oracle.graal.java.*;
import com.oracle.graal.lir.*;
import com.oracle.graal.nodes.*;
import com.oracle.graal.nodes.calc.*;
import com.oracle.graal.nodes.cfg.*;

/**
 * Utility for printing Graal IR at various compilation phases.
 */
class CFGPrinter extends CompilationPrinter {

    protected TargetDescription target;
    protected LIR lir;
    protected LIRGenerator lirGenerator;
    protected ControlFlowGraph cfg;

    /**
     * Creates a control flow graph printer.
     * 
     * @param out where the output generated via this printer shown be written
     */
    public CFGPrinter(OutputStream out) {
        super(out);
    }

    /**
     * Prints the control flow graph denoted by a given block map.
     * 
     * @param label A label describing the compilation phase that produced the control flow graph.
     * @param blockMap A data structure describing the blocks in a method and how they are
     *            connected.
     */
    public void printCFG(String label, BciBlockMapping blockMap) {
        begin("cfg");
        out.print("name \"").print(label).println('"');
        for (BciBlockMapping.Block block : blockMap.blocks) {
            begin("block");
            printBlock(block);
            end("block");
        }
        end("cfg");
    }

    private void printBlock(BciBlockMapping.Block block) {
        out.print("name \"B").print(block.startBci).println('"');
        out.print("from_bci ").println(block.startBci);
        out.print("to_bci ").println(block.endBci);

        out.println("predecessors ");

        out.print("successors ");
        for (BciBlockMapping.Block succ : block.successors) {
            if (!succ.isExceptionEntry) {
                out.print("\"B").print(succ.startBci).print("\" ");
            }
        }
        out.println();

        out.print("xhandlers");
        for (BciBlockMapping.Block succ : block.successors) {
            if (succ.isExceptionEntry) {
                out.print("\"B").print(succ.startBci).print("\" ");
            }
        }
        out.println();

        out.print("flags ");
        if (block.isExceptionEntry) {
            out.print("\"ex\" ");
        }
        if (block.isLoopHeader) {
            out.print("\"plh\" ");
        }
        out.println();

        out.print("loop_depth ").println(Long.bitCount(block.loops));
    }

    private NodeMap<Block> latestScheduling;
    private NodeBitMap printedNodes;

    private boolean inFixedSchedule(Node node) {
        return lir != null || node.isDeleted() || cfg.getNodeToBlock().get(node) != null;
    }

    /**
     * Prints the specified list of blocks.
     * 
     * @param label A label describing the compilation phase that produced the control flow graph.
     * @param blocks The list of blocks to be printed.
     */
    public void printCFG(String label, List<Block> blocks, boolean printNodes) {
        if (lir == null) {
            latestScheduling = new NodeMap<>(cfg.getNodeToBlock());
            for (Block block : blocks) {
                Node cur = block.getBeginNode();
                while (true) {
                    assert inFixedSchedule(cur) && latestScheduling.get(cur) == block;
                    scheduleInputs(cur, block);

                    if (cur == block.getEndNode()) {
                        break;
                    }
                    assert cur.successors().count() == 1;
                    cur = cur.successors().first();
                }
            }
        }
        printedNodes = new NodeBitMap(cfg.graph);

        begin("cfg");
        out.print("name \"").print(label).println('"');
        for (Block block : blocks) {
            printBlock(block, printNodes);
        }
        end("cfg");

        latestScheduling = null;
        printedNodes = null;
    }

    private void scheduleInputs(Node node, Block nodeBlock) {
        if (node instanceof PhiNode) {
            PhiNode phi = (PhiNode) node;
            assert nodeBlock.getBeginNode() == phi.merge();
            for (Block pred : nodeBlock.getPredecessors()) {
                schedule(phi.valueAt((AbstractEndNode) pred.getEndNode()), pred);
            }

        } else {
            for (Node input : node.inputs()) {
                schedule(input, nodeBlock);
            }
        }
    }

    private void schedule(Node input, Block block) {
        if (!inFixedSchedule(input)) {
            Block inputBlock = block;
            if (latestScheduling.get(input) != null) {
                inputBlock = ControlFlowGraph.commonDominator(inputBlock, latestScheduling.get(input));
            }
            if (inputBlock != latestScheduling.get(input)) {
                latestScheduling.set(input, inputBlock);
                scheduleInputs(input, inputBlock);
            }
        }
    }

    private void printBlock(Block block, boolean printNodes) {
        begin("block");

        out.print("name \"").print(blockToString(block)).println('"');
        out.println("from_bci -1");
        out.println("to_bci -1");

        out.print("predecessors ");
        for (Block pred : block.getPredecessors()) {
            out.print("\"").print(blockToString(pred)).print("\" ");
        }
        out.println();

        out.print("successors ");
        for (Block succ : block.getSuccessors()) {
            if (!succ.isExceptionEntry()) {
                out.print("\"").print(blockToString(succ)).print("\" ");
            }
        }
        out.println();

        out.print("xhandlers");
        for (Block succ : block.getSuccessors()) {
            if (succ.isExceptionEntry()) {
                out.print("\"").print(blockToString(succ)).print("\" ");
            }
        }
        out.println();

        out.print("flags ");
        if (block.isLoopHeader()) {
            out.print("\"llh\" ");
        }
        if (block.isLoopEnd()) {
            out.print("\"lle\" ");
        }
        if (block.isExceptionEntry()) {
            out.print("\"ex\" ");
        }
        out.println();

        if (block.getLoop() != null) {
            out.print("loop_index ").println(block.getLoop().index);
            out.print("loop_depth ").println(block.getLoop().depth);
        }

        if (printNodes) {
            printNodes(block);
        }
        printLIR(block);
        end("block");
    }

    private void printNodes(Block block) {
        begin("IR");
        out.println("HIR");
        out.disableIndentation();

        if (block.getBeginNode() instanceof MergeNode) {
            // Currently phi functions are not in the schedule, so print them separately here.
            for (ValueNode phi : ((MergeNode) block.getBeginNode()).phis()) {
                printNode(phi, false);
            }
        }

<<<<<<< HEAD
        Node cur = block.getBeginNode();
        while (true) {
            printNode(cur, false);

            if (cur == block.getEndNode()) {
                for (Map.Entry<Node, Block> entry : latestScheduling.entries()) {
                    if (entry.getValue() == block && !inFixedSchedule(entry.getKey()) && !printedNodes.isMarked(entry.getKey())) {
                        printNode(entry.getKey(), true);
=======
        // Currently no node printing for lir
        if (lir == null) {
            Node cur = block.getBeginNode();
            while (true) {
                printNode(cur, false);

                if (cur == block.getEndNode()) {
                    for (Map.Entry<Node, Block> entry : latestScheduling.entries()) {
                        if (entry.getValue() == block && !inFixedSchedule(entry.getKey()) && !printedNodes.isMarked(entry.getKey())) {
                            printNode(entry.getKey(), true);
                        }
>>>>>>> a9fde3d1
                    }
                }
                break;
            }
            assert cur.successors().count() == 1;
            cur = cur.successors().first();
        }

        out.enableIndentation();
        end("IR");
    }

    private void printNode(Node node, boolean unscheduled) {
        assert !printedNodes.isMarked(node);
        printedNodes.mark(node);

        if (!(node instanceof PhiNode)) {
            for (Node input : node.inputs()) {
                if (!inFixedSchedule(input) && !printedNodes.isMarked(input)) {
                    printNode(input, true);
                }
            }
        }

        if (unscheduled) {
            assert lir == null : "unscheduled nodes can only be present before LIR generation";
            out.print("f ").print(HOVER_START).print("u").print(HOVER_SEP).print("unscheduled").print(HOVER_END).println(COLUMN_END);
        } else if (node instanceof FixedWithNextNode) {
            out.print("f ").print(HOVER_START).print("#").print(HOVER_SEP).print("fixed with next").print(HOVER_END).println(COLUMN_END);
        } else if (node instanceof FixedNode) {
            out.print("f ").print(HOVER_START).print("*").print(HOVER_SEP).print("fixed").print(HOVER_END).println(COLUMN_END);
        } else if (node instanceof FloatingNode) {
            out.print("f ").print(HOVER_START).print("~").print(HOVER_SEP).print("floating").print(HOVER_END).println(COLUMN_END);
        }
        out.print("tid ").print(nodeToString(node)).println(COLUMN_END);

        if (lirGenerator != null) {
            Value operand = lirGenerator.nodeOperands.get(node);
            if (operand != null) {
                out.print("result ").print(operand.toString()).println(COLUMN_END);
            }
        }

        if (node instanceof StateSplit) {
            StateSplit stateSplit = (StateSplit) node;
            if (stateSplit.stateAfter() != null) {
                String state = stateToString(stateSplit.stateAfter());
                out.print("st ").print(HOVER_START).print("st").print(HOVER_SEP).print(state).print(HOVER_END).println(COLUMN_END);
            }
        }

        Map<Object, Object> props = new TreeMap<>(node.getDebugProperties());
        out.print("d ").print(HOVER_START).print("d").print(HOVER_SEP);
        out.println("=== Debug Properties ===");
        for (Map.Entry<Object, Object> entry : props.entrySet()) {
            out.print(entry.getKey().toString()).print(": ").print(entry.getValue() == null ? "[null]" : entry.getValue().toString()).println();
        }
        out.println("=== Inputs ===");
        printNamedNodes(node, node.inputs().iterator(), "", "\n", null);
        out.println("=== Succesors ===");
        printNamedNodes(node, node.successors().iterator(), "", "\n", null);
        out.println("=== Usages ===");
        if (node.recordsUsages() && !node.usages().isEmpty()) {
            for (Node usage : node.usages()) {
                out.print(nodeToString(usage)).print(" ");
            }
            out.println();
        }
        out.println("=== Predecessor ===");
        out.print(nodeToString(node.predecessor())).print(" ");
        out.print(HOVER_END).println(COLUMN_END);

        out.print("instruction ");
        out.print(HOVER_START).print(node.getNodeClass().shortName()).print(HOVER_SEP).print(node.getClass().getName()).print(HOVER_END).print(" ");
        printNamedNodes(node, node.inputs().iterator(), "", "", "#NDF");
        printNamedNodes(node, node.successors().iterator(), "#", "", "#NDF");
        for (Map.Entry<Object, Object> entry : props.entrySet()) {
            String key = entry.getKey().toString();
            if (key.startsWith("data.") && !key.equals("data.stamp")) {
                out.print(key.substring("data.".length())).print(": ").print(entry.getValue() == null ? "[null]" : entry.getValue().toString()).print(" ");
            }
        }
        out.print(COLUMN_END).print(' ').println(COLUMN_END);
    }

    private void printNamedNodes(Node node, NodeClassIterator iter, String prefix, String suffix, String hideSuffix) {
        int lastIndex = -1;
        while (iter.hasNext()) {
            Position pos = iter.nextPosition();
            if (hideSuffix != null && node.getNodeClass().getName(pos).endsWith(hideSuffix)) {
                continue;
            }

            if (pos.index != lastIndex) {
                if (lastIndex != -1) {
                    out.print(suffix);
                }
                out.print(prefix).print(node.getNodeClass().getName(pos)).print(": ");
                lastIndex = pos.index;
            }
            out.print(nodeToString(node.getNodeClass().get(node, pos))).print(" ");
        }
        if (lastIndex != -1) {
            out.print(suffix);
        }
    }

    private String stateToString(FrameState state) {
        StringBuilder buf = new StringBuilder();
        FrameState curState = state;
        do {
            buf.append(MetaUtil.toLocation(curState.method(), curState.bci)).append('\n');

            if (curState.stackSize() > 0) {
                buf.append("stack: ");
                for (int i = 0; i < curState.stackSize(); i++) {
                    buf.append(stateValueToString(curState.stackAt(i))).append(' ');
                }
                buf.append("\n");
            }

            buf.append("locals: ");
            for (int i = 0; i < curState.localsSize(); i++) {
                buf.append(stateValueToString(curState.localAt(i))).append(' ');
            }
            buf.append("\n");

            buf.append("locks: ");
            for (int i = 0; i < curState.locksSize(); i++) {
                buf.append(stateValueToString(curState.lockAt(i))).append(' ');
            }
            buf.append("\n");

            curState = curState.outerFrameState();
        } while (curState != null);

        return buf.toString();
    }

    private String stateValueToString(ValueNode value) {
        String result = nodeToString(value);
        if (lirGenerator != null && lirGenerator.nodeOperands != null && value != null) {
            Value operand = lirGenerator.nodeOperands.get(value);
            if (operand != null) {
                result += ": " + operand;
            }
        }
        return result;
    }

    /**
     * Prints the LIR for each instruction in a given block.
     * 
     * @param block the block to print
     */
    private void printLIR(Block block) {
        if (lir == null) {
            return;
        }
        List<LIRInstruction> lirInstructions = lir.lir(block);
        if (lirInstructions == null) {
            return;
        }

        begin("IR");
        out.println("LIR");

        for (int i = 0; i < lirInstructions.size(); i++) {
            LIRInstruction inst = lirInstructions.get(i);
            out.printf("nr %4d ", inst.id()).print(COLUMN_END);

            final StringBuilder stateString = new StringBuilder();
            inst.forEachState(new LIRInstruction.StateProcedure() {

                @Override
                protected void doState(LIRFrameState state) {
                    if (state.hasDebugInfo()) {
                        DebugInfo di = state.debugInfo();
                        stateString.append(debugInfoToString(di.getBytecodePosition(), di.getReferenceMap(), di.getCalleeSaveInfo(), target.arch));
                    } else {
                        stateString.append(debugInfoToString(state.topFrame, null, null, target.arch));
                    }
                }
            });
            if (stateString.length() > 0) {
                int level = out.indentationLevel();
                out.adjustIndentation(-level);
                out.print(" st ").print(HOVER_START).print("st").print(HOVER_SEP).print(stateString.toString()).print(HOVER_END).print(COLUMN_END);
                out.adjustIndentation(level);
            }

            out.print(" instruction ").print(inst.toString()).print(COLUMN_END);
            out.println(COLUMN_END);
        }
        end("IR");
    }

    private String nodeToString(Node node) {
        if (node == null) {
            return "-";
        }
        String prefix;
        if (node instanceof AbstractBeginNode && lir == null) {
            prefix = "B";
        } else if (node instanceof ValueNode) {
            ValueNode value = (ValueNode) node;
            if (value.kind() == Kind.Illegal) {
                prefix = "v";
            } else {
                prefix = String.valueOf(value.kind().getTypeChar());
            }
        } else {
            prefix = "?";
        }
        return prefix + node.toString(Verbosity.Id);
    }

    private String blockToString(Block block) {
        if (lir == null) {
            // During all the front-end phases, the block schedule is built only for the debug
            // output.
            // Therefore, the block numbers would be different for every CFG printed -> use the id
            // of the first instruction.
            return "B" + block.getBeginNode().toString(Verbosity.Id);
        } else {
            // LIR instructions contain references to blocks and these blocks are printed as the
            // blockID -> use the blockID.
            return "B" + block.getId();
        }
    }

    public void printIntervals(String label, Interval[] intervals) {
        begin("intervals");
        out.println(String.format("name \"%s\"", label));

        for (Interval interval : intervals) {
            if (interval != null) {
                printInterval(interval);
            }
        }

        end("intervals");
    }

    private void printInterval(Interval interval) {
        out.printf("%s %s ", interval.operand, (isRegister(interval.operand) ? "fixed" : interval.kind().name()));
        if (isRegister(interval.operand)) {
            out.printf("\"[%s|%c]\"", interval.operand, interval.operand.getKind().getTypeChar());
        } else {
            if (interval.location() != null) {
                out.printf("\"[%s|%c]\"", interval.location(), interval.location().getKind().getTypeChar());
            }
        }

        Interval hint = interval.locationHint(false);
        out.printf("%s %s ", interval.splitParent().operand, hint != null ? hint.operand : -1);

        // print ranges
        Range cur = interval.first();
        while (cur != Range.EndMarker) {
            out.printf("[%d, %d[", cur.from, cur.to);
            cur = cur.next;
            assert cur != null : "range list not closed with range sentinel";
        }

        // print use positions
        int prev = 0;
        UsePosList usePosList = interval.usePosList();
        for (int i = usePosList.size() - 1; i >= 0; --i) {
            assert prev < usePosList.usePos(i) : "use positions not sorted";
            out.printf("%d %s ", usePosList.usePos(i), usePosList.registerPriority(i));
            prev = usePosList.usePos(i);
        }

        out.printf(" \"%s\"", interval.spillState());
        out.println();
    }
}<|MERGE_RESOLUTION|>--- conflicted
+++ resolved
@@ -250,16 +250,6 @@
             }
         }
 
-<<<<<<< HEAD
-        Node cur = block.getBeginNode();
-        while (true) {
-            printNode(cur, false);
-
-            if (cur == block.getEndNode()) {
-                for (Map.Entry<Node, Block> entry : latestScheduling.entries()) {
-                    if (entry.getValue() == block && !inFixedSchedule(entry.getKey()) && !printedNodes.isMarked(entry.getKey())) {
-                        printNode(entry.getKey(), true);
-=======
         // Currently no node printing for lir
         if (lir == null) {
             Node cur = block.getBeginNode();
@@ -271,13 +261,13 @@
                         if (entry.getValue() == block && !inFixedSchedule(entry.getKey()) && !printedNodes.isMarked(entry.getKey())) {
                             printNode(entry.getKey(), true);
                         }
->>>>>>> a9fde3d1
                     }
+                    break;
                 }
-                break;
-            }
-            assert cur.successors().count() == 1;
-            cur = cur.successors().first();
+                assert cur.successors().count() == 1;
+                cur = cur.successors().first();
+            }
+
         }
 
         out.enableIndentation();
