/*
 * Copyright (c) 2013, 2016, Oracle and/or its affiliates. All rights reserved.
 * DO NOT ALTER OR REMOVE COPYRIGHT NOTICES OR THIS FILE HEADER.
 *
 * This code is free software; you can redistribute it and/or modify it
 * under the terms of the GNU General Public License version 2 only, as
 * published by the Free Software Foundation.
 *
 * This code is distributed in the hope that it will be useful, but WITHOUT
 * ANY WARRANTY; without even the implied warranty of MERCHANTABILITY or
 * FITNESS FOR A PARTICULAR PURPOSE.  See the GNU General Public License
 * version 2 for more details (a copy is included in the LICENSE file that
 * accompanied this code).
 *
 * You should have received a copy of the GNU General Public License version
 * 2 along with this work; if not, write to the Free Software Foundation,
 * Inc., 51 Franklin St, Fifth Floor, Boston, MA 02110-1301 USA.
 *
 * Please contact Oracle, 500 Oracle Parkway, Redwood Shores, CA 94065 USA
 * or visit www.oracle.com if you need additional information or have any
 * questions.
 */
package com.oracle.graal.truffle;

import java.util.ListIterator;

import com.oracle.graal.api.replacements.SnippetReflectionProvider;
import com.oracle.graal.compiler.common.spi.ConstantFieldProvider;
import com.oracle.graal.compiler.target.Backend;
import com.oracle.graal.java.BytecodeParser;
import com.oracle.graal.java.GraphBuilderPhase;
import com.oracle.graal.lir.phases.LIRSuites;
import com.oracle.graal.nodes.StructuredGraph;
import com.oracle.graal.nodes.ValueNode;
import com.oracle.graal.nodes.graphbuilderconf.GraphBuilderConfiguration;
import com.oracle.graal.nodes.graphbuilderconf.GraphBuilderConfiguration.Plugins;
import com.oracle.graal.nodes.graphbuilderconf.IntrinsicContext;
import com.oracle.graal.nodes.spi.StampProvider;
import com.oracle.graal.phases.BasePhase;
import com.oracle.graal.phases.OptimisticOptimizations;
import com.oracle.graal.phases.PhaseSuite;
import com.oracle.graal.phases.tiers.HighTierContext;
import com.oracle.graal.phases.tiers.Suites;
import com.oracle.graal.runtime.RuntimeProvider;

import jdk.vm.ci.meta.ConstantReflectionProvider;
import jdk.vm.ci.meta.MetaAccessProvider;
import jdk.vm.ci.meta.ResolvedJavaMethod;

public final class DefaultTruffleCompiler extends TruffleCompiler {

    public static TruffleCompiler create(GraalTruffleRuntime runtime) {
        Backend backend = runtime.getRequiredGraalCapability(RuntimeProvider.class).getHostBackend();
        Suites suites = backend.getSuites().getDefaultSuites();
        LIRSuites lirSuites = backend.getSuites().getDefaultLIRSuites();
        GraphBuilderPhase phase = (GraphBuilderPhase) backend.getSuites().getDefaultGraphBuilderSuite().findPhase(GraphBuilderPhase.class).previous();
        Plugins plugins = phase.getGraphBuilderConfig().getPlugins();
        SnippetReflectionProvider snippetReflection = runtime.getRequiredGraalCapability(SnippetReflectionProvider.class);
        return new DefaultTruffleCompiler(plugins, suites, lirSuites, backend, snippetReflection);
    }

    private DefaultTruffleCompiler(Plugins plugins, Suites suites, LIRSuites lirSuites, Backend backend, SnippetReflectionProvider snippetReflection) {
        super(plugins, suites, lirSuites, backend, snippetReflection);
    }

    @Override
    protected PartialEvaluator createPartialEvaluator() {
        return new PartialEvaluator(providers, config, snippetReflection, backend.getTarget().arch);
    }

    @Override
    protected PhaseSuite<HighTierContext> createGraphBuilderSuite() {
        PhaseSuite<HighTierContext> suite = backend.getSuites().getDefaultGraphBuilderSuite().copy();
        return suite;
    }
<<<<<<< HEAD
=======

    public static class TruffleGraphBuilderPhase extends GraphBuilderPhase {
        public TruffleGraphBuilderPhase(GraphBuilderConfiguration config) {
            super(config);
        }

        @Override
        protected void run(StructuredGraph graph, HighTierContext context) {
            new TruffleGraphBuilderPhase.Instance(context.getMetaAccess(), context.getStampProvider(), context.getConstantReflection(), context.getConstantFieldProvider(), getGraphBuilderConfig(),
                            context.getOptimisticOptimizations(), null).run(graph);
        }

        public static class Instance extends GraphBuilderPhase.Instance {
            private boolean mustInstrumentBranches;

            public Instance(MetaAccessProvider metaAccess, StampProvider stampProvider, ConstantReflectionProvider constantReflection, ConstantFieldProvider constantFieldProvider,
                            GraphBuilderConfiguration config, OptimisticOptimizations optimisticOpts, IntrinsicContext initialIntrinsicContext) {
                super(metaAccess, stampProvider, constantReflection, constantFieldProvider, config, optimisticOpts, initialIntrinsicContext);
                this.mustInstrumentBranches = TruffleCompilerOptions.TruffleInstrumentBranches.getValue();
            }

            @Override
            protected void run(StructuredGraph graph) {
                super.run(graph);
            }

            @Override
            protected BytecodeParser createBytecodeParser(StructuredGraph graph, BytecodeParser parent,
                            ResolvedJavaMethod method, int entryBCI,
                            IntrinsicContext intrinsicContext) {
                return new BytecodeParser(this, graph, parent, method, entryBCI, intrinsicContext) {
                    @Override
                    protected void postProcessIfNode(ValueNode node) {
                        if (mustInstrumentBranches && node.getNodeSourcePosition() == null) {
                            node.setNodeSourcePosition(createBytecodePosition());
                        }
                    }
                };
            }
        }
    }
>>>>>>> 9b8abee4
}<|MERGE_RESOLUTION|>--- conflicted
+++ resolved
@@ -73,48 +73,4 @@
         PhaseSuite<HighTierContext> suite = backend.getSuites().getDefaultGraphBuilderSuite().copy();
         return suite;
     }
-<<<<<<< HEAD
-=======
-
-    public static class TruffleGraphBuilderPhase extends GraphBuilderPhase {
-        public TruffleGraphBuilderPhase(GraphBuilderConfiguration config) {
-            super(config);
-        }
-
-        @Override
-        protected void run(StructuredGraph graph, HighTierContext context) {
-            new TruffleGraphBuilderPhase.Instance(context.getMetaAccess(), context.getStampProvider(), context.getConstantReflection(), context.getConstantFieldProvider(), getGraphBuilderConfig(),
-                            context.getOptimisticOptimizations(), null).run(graph);
-        }
-
-        public static class Instance extends GraphBuilderPhase.Instance {
-            private boolean mustInstrumentBranches;
-
-            public Instance(MetaAccessProvider metaAccess, StampProvider stampProvider, ConstantReflectionProvider constantReflection, ConstantFieldProvider constantFieldProvider,
-                            GraphBuilderConfiguration config, OptimisticOptimizations optimisticOpts, IntrinsicContext initialIntrinsicContext) {
-                super(metaAccess, stampProvider, constantReflection, constantFieldProvider, config, optimisticOpts, initialIntrinsicContext);
-                this.mustInstrumentBranches = TruffleCompilerOptions.TruffleInstrumentBranches.getValue();
-            }
-
-            @Override
-            protected void run(StructuredGraph graph) {
-                super.run(graph);
-            }
-
-            @Override
-            protected BytecodeParser createBytecodeParser(StructuredGraph graph, BytecodeParser parent,
-                            ResolvedJavaMethod method, int entryBCI,
-                            IntrinsicContext intrinsicContext) {
-                return new BytecodeParser(this, graph, parent, method, entryBCI, intrinsicContext) {
-                    @Override
-                    protected void postProcessIfNode(ValueNode node) {
-                        if (mustInstrumentBranches && node.getNodeSourcePosition() == null) {
-                            node.setNodeSourcePosition(createBytecodePosition());
-                        }
-                    }
-                };
-            }
-        }
-    }
->>>>>>> 9b8abee4
 }