--- conflicted
+++ resolved
@@ -140,16 +140,6 @@
 
     private final StaticObject definingClassLoader;
 
-<<<<<<< HEAD
-=======
-    // Class hierarchy information is managed by ClassHierarchyOracle, stored in ObjectKlass only
-    // for convenience.
-    // region class hierarchy information
-    private final ClassHierarchyAssumption noConcreteSubclassesAssumption;
-    private final SingleImplementor implementor;
-    // endregion
-
->>>>>>> d08f7ad5
     public Attribute getAttribute(Symbol<Name> attrName) {
         return getLinkedKlass().getAttribute(attrName);
     }
@@ -200,12 +190,6 @@
         if (!info.addedToRegistry()) {
             initSelfReferenceInPool();
         }
-<<<<<<< HEAD
-=======
-
-        this.noConcreteSubclassesAssumption = getContext().getClassHierarchyOracle().createAssumptionForNewKlass(this);
-        this.implementor = getContext().getClassHierarchyOracle().initializeImplementorForNewKlass(this);
->>>>>>> d08f7ad5
         this.initState = LOADED;
         assert verifyTables();
     }
@@ -1271,20 +1255,6 @@
         return getKlassVersion().getImplementor(accessor);
     }
 
-    /**
-     * This getter must only be used by {@link ClassHierarchyOracle}, which is ensured by
-     * {@code assumptionAccessor}. The assumption is stored in ObjectKlass for easy mapping between
-     * classes and corresponding assumptions.
-     *
-     * @return the assumption, indicating if this class is a leaf in class hierarchy.
-     * @see ClassHierarchyOracle#isLeafClass(ObjectKlass)
-     */
-    public LeafTypeAssumption getLeafTypeAssumption(ClassHierarchyAccessor assumptionAccessor) {
-        Objects.requireNonNull(assumptionAccessor);
-        return getKlassVersion().getLeafTypeAssumption(assumptionAccessor);
-    }
-
-
     public KlassVersion getKlassVersion() {
         KlassVersion cache = klassVersion;
         if (!cache.assumption.isValid()) {
@@ -1462,7 +1432,6 @@
         }
     }
 
-<<<<<<< HEAD
     public ExtensionFieldObject getStaticExtensionFieldObject() {
         Field extensionField = staticFieldTable[staticFieldTable.length - 1];
         Object object = extensionField.getHiddenObject(getStatics());
@@ -1478,7 +1447,8 @@
             }
         }
         return (ExtensionFieldObject) object;
-=======
+    }
+
     /**
      * This getter must only be used by {@link ClassHierarchyOracle}, which is ensured by
      * {@code assumptionAccessor}. The assumption is stored in ObjectKlass for easy mapping between
@@ -1489,13 +1459,7 @@
      */
     public ClassHierarchyAssumption getNoConcreteSubclassesAssumption(ClassHierarchyAccessor assumptionAccessor) {
         Objects.requireNonNull(assumptionAccessor);
-        return noConcreteSubclassesAssumption;
-    }
-
-    public SingleImplementor getImplementor(ClassHierarchyAccessor accessor) {
-        Objects.requireNonNull(accessor);
-        return implementor;
->>>>>>> d08f7ad5
+        return getKlassVersion().getNoConcreteSubclassesAssumption(assumptionAccessor);
     }
 
     public final class KlassVersion {
@@ -1520,7 +1484,7 @@
         // for convenience.
         // region class hierarchy information
         private final SingleImplementor implementor;
-        private final LeafTypeAssumption leafTypeAssumption;
+        private final ClassHierarchyAssumption noConcreteSubclassesAssumption;
         // endregion
 
         // used to create the first version only
@@ -1563,7 +1527,7 @@
             }
 
             this.declaredMethods = methods;
-            this.leafTypeAssumption = getContext().getClassHierarchyOracle().createAssumptionForNewKlass(this);
+            this.noConcreteSubclassesAssumption = getContext().getClassHierarchyOracle().createAssumptionForNewKlass(this);
             this.implementor = getContext().getClassHierarchyOracle().initializeImplementorForNewKlass(this);
         }
 
@@ -1651,7 +1615,7 @@
             }
 
             this.declaredMethods = methods;
-            this.leafTypeAssumption = getContext().getClassHierarchyOracle().createAssumptionForNewKlass(this);
+            this.noConcreteSubclassesAssumption = getContext().getClassHierarchyOracle().createAssumptionForNewKlass(this);
             this.implementor = getContext().getClassHierarchyOracle().initializeImplementorForNewKlass(this);
         }
 
@@ -1676,9 +1640,9 @@
             return ObjectKlass.this;
         }
 
-        public LeafTypeAssumption getLeafTypeAssumption(ClassHierarchyAccessor assumptionAccessor) {
+        public ClassHierarchyAssumption getNoConcreteSubclassesAssumption(ClassHierarchyAccessor assumptionAccessor) {
             Objects.requireNonNull(assumptionAccessor);
-            return leafTypeAssumption;
+            return noConcreteSubclassesAssumption;
         }
 
         public SingleImplementor getImplementor(ClassHierarchyAccessor accessor) {
@@ -1704,6 +1668,10 @@
 
         public boolean isAbstract() {
             return Modifier.isAbstract(modifiers);
+        }
+
+        public boolean isConcrete()  {
+            return !isAbstract();
         }
 
         public int getModifiers() {
